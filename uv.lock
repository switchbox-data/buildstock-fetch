--- conflicted
+++ resolved
@@ -106,14 +106,8 @@
 
 [package.metadata]
 requires-dist = [
-<<<<<<< HEAD
     { name = "boto3", specifier = ">=1.33.0" },
     { name = "botocore", specifier = ">=1.33.0" },
-=======
-    { name = "boto3", specifier = "~=1.33.0" },
-    { name = "botocore", specifier = "~=1.33.0" },
-    { name = "numpy", specifier = ">=1.26.4" },
->>>>>>> 88c3a30e
     { name = "polars", specifier = ">=0.20.0" },
     { name = "pyarrow", specifier = ">=14.0.1" },
     { name = "requests", specifier = ">=2.32.3" },

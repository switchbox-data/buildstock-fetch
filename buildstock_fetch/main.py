import concurrent.futures
import json
import os
import zipfile
from dataclasses import asdict, dataclass
from pathlib import Path
from typing import Optional, Union

import pandas as pd
import requests


class InvalidProductError(ValueError):
    """Raised when an invalid product is provided."""

    pass


class InvalidReleaseNameError(ValueError):
    """Raised when an invalid release name is provided."""

    pass


@dataclass
class RequestedFileTypes:
    hpxml: bool = False
    schedule: bool = False
    metadata: bool = False
    time_series_15min: bool = False
    time_series_hourly: bool = False
    time_series_daily: bool = False
    time_series_weekly: bool = False
    time_series_monthly: bool = False


@dataclass
class BuildingID:
    bldg_id: int
    release_number: str = "1"
    release_year: str = "2022"
    res_com: str = "resstock"
    weather: str = "tmy3"
    upgrade_id: str = "0"
    base_url: str = (
        f"https://oedi-data-lake.s3.amazonaws.com/"
        "nrel-pds-building-stock/"
        "end-use-load-profiles-for-us-building-stock/"
        f"{release_year}/"
        f"{res_com}_{weather}_release_{release_number}/"
    )

    def get_building_data_url(self) -> str:
        """Generate the S3 download URL for this building."""
        return (
            f"{self.base_url}"
            f"building_energy_models/upgrade={self.upgrade_id}/"
            f"bldg{str(self.bldg_id).zfill(7)}-up{str(int(self.upgrade_id)).zfill(2)}.zip"
        )

    def get_metadata_url(self) -> str:
        """Generate the S3 download URL for this building."""
        if self.res_com == "resstock" and self.weather == "tmy3" and self.release_year == "2022":
            if self.upgrade_id == "0":
                return f"{self.base_url}metadata/baseline.parquet"
            else:
                return f"{self.base_url}metadata/upgrade{str(int(self.upgrade_id)).zfill(2)}.parquet"
        else:
            return f"{self.base_url}metadata/metadata.parquet"

    def get_release_name(self) -> str:
        """Generate the release name for this building."""
        res_com_str = "res" if self.res_com == "resstock" else "com"
        return f"{res_com_str}stock_{self.weather}_release_{self.release_number}"

    def to_json(self) -> str:
        """Convert the building ID object to a JSON string."""
        return json.dumps(asdict(self))


def _validate_release_name(release_name: str) -> bool:
    """Validate the release name.

    Args:
        release_name: The release name to validate.

    Returns:
        True if the release name is valid, False otherwise.
    """
    # Read the valid release names from the JSON file
    releases_file = Path(__file__).parent.parent / "utils" / "buildstock_releases.json"
    with open(releases_file) as f:
        releases_data = json.load(f)

    # Get the top-level keys as valid release names
    valid_release_names = list(releases_data.keys())
    return release_name in valid_release_names


def fetch_bldg_ids(
    product: str, release_year: str, weather_file: str, release_version: str, state: str, upgrade_id: str
) -> list[BuildingID]:
    """Fetch a list of Building ID's

    Provided a state, returns a list of building ID's for that state.

    Args:
        product: The product type (e.g., 'resstock', 'comstock')
        release_year: The release year (e.g., '2021', '2022')
        weather_file: The weather file type (e.g., 'tmy3')
        release_version: The release version number (e.g., '1')
        state: The state to fetch building ID's for.

    Returns:
        A list of building ID's for the given state.
    """
    # Construct the absolute path to the parquet directory
    parquet_dir = Path("/workspaces/buildstock-fetch/utils/building_data/combined_metadata.parquet")

    if product == "resstock":
        product_str = "res"
    elif product == "comstock":
        product_str = "com"
    else:
        raise InvalidProductError(product)

    release_name = f"{product_str}_{release_year}_{weather_file}_{release_version}"
    if not _validate_release_name(release_name):
        raise InvalidReleaseNameError(release_name)

    # Read the specific partition that matches our criteria
    partition_path = (
        parquet_dir
        / f"product={product}"
        / f"release_year={release_year}"
        / f"weather_file={weather_file}"
        / f"release_version={release_version}"
        / f"state={state}"
    )

    # Check if the partition exists
    if not partition_path.exists():
        return []

    # Read the parquet files in the specific partition
    df = pd.read_parquet(partition_path)

    # No need to filter since we're already reading the specific partition
    filtered_df = df

    # Convert the filtered data to BuildingID objects
    building_ids = []
    for _, row in filtered_df.iterrows():
        building_id = BuildingID(
            bldg_id=int(row["bldg_id"]),
            release_number=release_version,
            release_year=release_year,
            res_com=product,
            weather=weather_file,
            upgrade_id=upgrade_id,
        )
        building_ids.append(building_id)

    return building_ids


def download_bldg_data(
    bldg_id: BuildingID, file_type: RequestedFileTypes, output_dir: Path
) -> dict[str, Union[Path, None]]:
    """Download and extract building data for a single building. Only HPXML and schedule files are supported.

    Args:
        bldg_id: A BuildingID object to download data for.
        file_type: RequestedFileTypes object to specify which files to download.
        output_dir: Directory to save the downloaded files.

    Returns:
        A list of paths to the downloaded files.
    """
    if isinstance(output_dir, str):
        output_dir = Path(output_dir)
    if not output_dir.exists():
        os.makedirs(output_dir, exist_ok=True)

    # Create a unique temporary directory for this building to avoid race conditions
    temp_dir = output_dir / f"temp_{str(bldg_id.bldg_id).zfill(7)}_{bldg_id.upgrade_id}"
    temp_dir.mkdir(exist_ok=True)

    downloaded_paths: dict[str, Optional[Path]] = {
        "hpxml": None,
        "schedule": None,
    }
    if file_type.hpxml or file_type.schedule:
        base_url = bldg_id.get_building_data_url()
        response = requests.get(base_url, timeout=30)
        response.raise_for_status()

        output_file = temp_dir / f"{str(bldg_id.bldg_id).zfill(7)}_upgrade{bldg_id.upgrade_id}.zip"
        with open(output_file, "wb") as file:
            file.write(response.content)

        # Extract specific files based on file_type
        with zipfile.ZipFile(output_file, "r") as zip_ref:
            zip_file_list = zip_ref.namelist()

            if file_type.hpxml:
                # Find and extract the XML file
                xml_files = [f for f in zip_file_list if f.endswith(".xml")]
                if xml_files:
                    xml_file = xml_files[0]  # Take the first (and only) XML file
                    zip_ref.extract(xml_file, temp_dir)
                    # Rename to the specified convention
                    old_path = temp_dir / xml_file
                    new_name = f"bldg{str(bldg_id.bldg_id).zfill(7)}-up{bldg_id.upgrade_id.zfill(2)}.xml"
                    new_path = output_dir / new_name
                    old_path.rename(new_path)
                    downloaded_paths["hpxml"] = new_path

            if file_type.schedule:
                # Find and extract the schedule CSV file
                schedule_files = [f for f in zip_file_list if "schedule" in f.lower() and f.endswith(".csv")]
                if schedule_files:
                    schedule_file = schedule_files[0]  # Take the first (and only) schedule file
                    zip_ref.extract(schedule_file, temp_dir)
                    # Rename to the specified convention
                    old_path = temp_dir / schedule_file
                    new_name = f"bldg{str(bldg_id.bldg_id).zfill(7)}-up{bldg_id.upgrade_id.zfill(2)}_schedule.csv"
                    new_path = output_dir / new_name
                    old_path.rename(new_path)
                    downloaded_paths["schedule"] = new_path

        # Remove the zip file and temp directory after extraction
        output_file.unlink()
        temp_dir.rmdir()  # Remove empty temp directory

    return downloaded_paths


def _parse_requested_file_type(file_type: tuple[str, ...]) -> RequestedFileTypes:
    """Parse the file type string into a RequestedFileTypes object."""
    file_type_obj = RequestedFileTypes()
    if "hpxml" in file_type:
        file_type_obj.hpxml = True
    if "schedule" in file_type:
        file_type_obj.schedule = True
    if "metadata" in file_type:
        file_type_obj.metadata = True
    if "time_series_15min" in file_type:
        file_type_obj.time_series_15min = True
    if "time_series_hourly" in file_type:
        file_type_obj.time_series_hourly = True
    if "time_series_daily" in file_type:
        file_type_obj.time_series_daily = True
    if "time_series_weekly" in file_type:
        file_type_obj.time_series_weekly = True
    if "time_series_monthly" in file_type:
        file_type_obj.time_series_monthly = True
    return file_type_obj


def fetch_bldg_data(
    bldg_ids: list[BuildingID], file_type: tuple[str, ...], output_dir: Path, max_workers: int = 5
) -> tuple[list[Path], list[str]]:
    """Download building data for a given list of building ids

    Downloads the data for the given building ids and returns list of paths to the downloaded files.

    Args:
        bldg_ids: A list of BuildingID objects to download data for.

    Returns:
        A list of paths to the downloaded files.
    """
    file_type_obj = _parse_requested_file_type(file_type)

    downloaded_paths = []
    failed_downloads = []
    with concurrent.futures.ThreadPoolExecutor(max_workers=max_workers) as executor:
        # Submit all tasks and keep track of future -> bldg_id mapping
        future_to_bldg = {
            executor.submit(download_bldg_data, bldg_id, file_type_obj, output_dir): bldg_id for bldg_id in bldg_ids
        }

        # Process completed futures
        for future in concurrent.futures.as_completed(future_to_bldg):
            bldg_id = future_to_bldg[future]  # Get the correct bldg_id for this future
            try:
                paths_dict = future.result()
                # Convert dict values to list, filtering out None values
                paths = [path for path in paths_dict.values() if path is not None]
                downloaded_paths.extend(paths)

                if paths_dict["hpxml"] is None:
                    failed_downloads.append(f"bldg{str(bldg_id.bldg_id).zfill(7)}-up{bldg_id.upgrade_id.zfill(2)}.xml")
                if paths_dict["schedule"] is None:
                    failed_downloads.append(
                        f"bldg{str(bldg_id.bldg_id).zfill(7)}-up{bldg_id.upgrade_id.zfill(2)}_schedule.csv"
                    )
            except Exception as e:
                print(f"Download failed for bldg_id {bldg_id}: {e}")

    # Get metadata if requested. Only one building is needed to get the metadata.
    if file_type_obj.metadata:
        bldg = bldg_ids[0]
        base_url = bldg.get_metadata_url()
        response = requests.get(base_url, timeout=30)
        response.raise_for_status()

        output_file = output_dir / f"{bldg.get_release_name()}_metadata.parquet"
        with open(output_file, "wb") as file:
            file.write(response.content)
        downloaded_paths.append(output_file)

    return downloaded_paths, failed_downloads


if __name__ == "__main__":  # pragma: no cover
<<<<<<< HEAD
    tmp_ids = fetch_bldg_ids(
        product="resstock", weather_file="tmy3", release_version="1", release_year="2021", state="MA", upgrade_id="0"
    )
=======
    tmp_ids = [BuildingID(bldg_id=7), BuildingID(bldg_id=8), BuildingID(bldg_id=9)]
    tmp_data, tmp_failed = fetch_bldg_data(tmp_ids, ("hpxml", "schedule", "metadata"), Path(__file__).parent / "data")
    print(f"Downloaded files: {[str(path) for path in tmp_data]}")
    print(f"Failed downloads: {tmp_failed}")
>>>>>>> 6fd78b61
<|MERGE_RESOLUTION|>--- conflicted
+++ resolved
@@ -315,13 +315,7 @@
 
 
 if __name__ == "__main__":  # pragma: no cover
-<<<<<<< HEAD
-    tmp_ids = fetch_bldg_ids(
-        product="resstock", weather_file="tmy3", release_version="1", release_year="2021", state="MA", upgrade_id="0"
-    )
-=======
     tmp_ids = [BuildingID(bldg_id=7), BuildingID(bldg_id=8), BuildingID(bldg_id=9)]
     tmp_data, tmp_failed = fetch_bldg_data(tmp_ids, ("hpxml", "schedule", "metadata"), Path(__file__).parent / "data")
     print(f"Downloaded files: {[str(path) for path in tmp_data]}")
-    print(f"Failed downloads: {tmp_failed}")
->>>>>>> 6fd78b61
+    print(f"Failed downloads: {tmp_failed}")
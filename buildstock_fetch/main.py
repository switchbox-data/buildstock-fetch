import concurrent.futures
import json
import tempfile
import zipfile
from dataclasses import asdict, dataclass
from importlib.resources import files
from pathlib import Path
from typing import Optional, Union

import polars as pl
import requests
from rich.console import Console
from rich.progress import (
    BarColumn,
    DownloadColumn,
    Progress,
    SpinnerColumn,
    TaskID,
    TaskProgressColumn,
    TextColumn,
    TimeRemainingColumn,
    TransferSpeedColumn,
)


class InvalidProductError(ValueError):
    """Raised when an invalid product is provided."""

    pass


class InvalidReleaseNameError(ValueError):
    """Raised when an invalid release name is provided."""

    pass


class NoBuildingDataError(ValueError):
    """Raised when no building data is available for a given release."""

    pass


class NoMetadataError(ValueError):
    """Raised when no metadata is available for a given release."""

    pass


class No15minLoadCurveError(ValueError):
    """Raised when no 15 min load profile timeseries is available for a given release."""

    pass


class NoAnnualLoadCurveError(ValueError):
    """Raised when annual load curve is not available for a release."""

    pass


<<<<<<< HEAD
class NoWeatherFileError(ValueError):
    """Raised when weather file is not available for a release."""
=======
class NoAggregateLoadCurveError(ValueError):
    """Raised when no monthly load curve is available for a given release."""

    pass


class UnknownAggregationFunctionError(ValueError):
    """Raised when an unknown aggregation function is provided."""
>>>>>>> 1cb01457

    pass


METADATA_DIR = Path(
    str(files("buildstock_fetch").joinpath("data").joinpath("building_data").joinpath("combined_metadata.parquet"))
)
RELEASE_JSON_FILE = Path(str(files("buildstock_fetch").joinpath("data").joinpath("buildstock_releases.json")))
<<<<<<< HEAD
WEATHER_FILE_DIR = Path(str(files("buildstock_fetch").joinpath("data").joinpath("weather_station_map")))
=======
LOAD_CURVE_COLUMN_AGGREGATION = Path(
    str(
        files("buildstock_fetch")
        .joinpath("data")
        .joinpath("load_curve_column_map")
        .joinpath("2024_resstock_load_curve_columns.csv")
    )
)
>>>>>>> 1cb01457


@dataclass
class RequestedFileTypes:
    hpxml: bool = False
    schedule: bool = False
    metadata: bool = False
    load_curve_15min: bool = False
    load_curve_hourly: bool = False
    load_curve_daily: bool = False
    load_curve_monthly: bool = False
    load_curve_annual: bool = False
    weather: bool = False


@dataclass
class BuildingID:
    bldg_id: int
    release_number: str = "1"
    release_year: str = "2022"
    res_com: str = "resstock"
    weather: str = "tmy3"
    upgrade_id: str = "0"
    state: str = "NY"

    @property
    def base_url(self) -> str:
        if (
            self.release_year == "2024"
            and self.res_com == "resstock"
            and self.weather == "tmy3"
            and self.release_number == "1"
        ):
            return (
                f"https://oedi-data-lake.s3.amazonaws.com/"
                "nrel-pds-building-stock/"
                "end-use-load-profiles-for-us-building-stock/"
                f"{self.release_year}/"
                f"{self.res_com}_dataset_{self.release_year}.{self.release_number}/"
                f"{self.res_com}_{self.weather}/"
            )
        else:
            return (
                f"https://oedi-data-lake.s3.amazonaws.com/"
                "nrel-pds-building-stock/"
                "end-use-load-profiles-for-us-building-stock/"
                f"{self.release_year}/"
                f"{self.res_com}_{self.weather}_release_{self.release_number}/"
            )

    def _validate_requested_file_type_availability(self, file_type: str) -> bool:
        """Validate the requested file type is available for this release."""
        with open(RELEASE_JSON_FILE) as f:
            releases_data = json.load(f)
        release_name = self.get_release_name()
        if release_name not in releases_data:
            return False
        release_data = releases_data[release_name]
        return file_type in release_data["available_data"]

    def get_building_data_url(self) -> str:
        """Generate the S3 download URL for this building."""
        if not self._validate_requested_file_type_availability(
            "hpxml"
        ) or not self._validate_requested_file_type_availability("schedule"):
            return ""
        if self.release_year == "2021":
            return ""
        elif self.release_year == "2022":
            return (
                f"{self.base_url}"
                f"building_energy_models/upgrade={self.upgrade_id}/"
                f"bldg{str(self.bldg_id).zfill(7)}-up{str(int(self.upgrade_id)).zfill(2)}.zip"
            )
        elif self.release_year == "2023":
            return ""
        elif self.release_year == "2024":
            if self.res_com == "comstock":
                return ""
            elif (self.weather == "amy2018" or self.weather == "tmy3") and self.release_number == "2":
                return (
                    f"{self.base_url}"
                    f"model_and_schedule_files/building_energy_models/upgrade={self.upgrade_id}/"
                    f"bldg{str(self.bldg_id).zfill(7)}-up{str(int(self.upgrade_id)).zfill(2)}.zip"
                )
            else:
                return ""
        elif self.release_year == "2025":
            return (
                f"{self.base_url}"
                f"building_energy_models/upgrade={str(int(self.upgrade_id)).zfill(2)}/"
                f"bldg{str(self.bldg_id).zfill(7)}-up{str(int(self.upgrade_id)).zfill(2)}.zip"
            )
        else:
            return ""

    def get_metadata_url(self) -> str:
        """Generate the S3 download URL for this building."""
        if not self._validate_requested_file_type_availability("metadata"):
            return ""
        if self.release_year == "2021":
            return f"{self.base_url}metadata/metadata.parquet"
        elif self.release_year == "2022" or self.release_year == "2023":
            if self.upgrade_id == "0":
                return f"{self.base_url}metadata/baseline.parquet"
            else:
                return f"{self.base_url}metadata/upgrade{str(int(self.upgrade_id)).zfill(2)}.parquet"
        elif self.release_year == "2024":
            if self.res_com == "comstock" and self.weather == "amy2018" and self.release_number == "2":
                return ""
                # This release does not have a single national metadata file.
                # Instead, it has a metadata file for each county.
                # We need a way to download them all and combine based on the state
            else:
                if self.upgrade_id == "0":
                    return f"{self.base_url}metadata/baseline.parquet"
                else:
                    return f"{self.base_url}metadata/upgrade{str(int(self.upgrade_id)).zfill(2)}.parquet"
        elif (
            self.release_year == "2025"
            and self.res_com == "comstock"
            and self.weather == "amy2018"
            and self.release_number == "1"
        ):
            return ""
            # This release does not have a single national metadata file.
            # Instead, it has a metadata file for each county.
            # We need a way to download them all and combine based on the state
        else:
            return ""

    def get_15min_load_curve_url(self) -> str:
        """Generate the S3 download URL for this building."""
        if not self._validate_requested_file_type_availability("load_curve_15min"):
            return ""
        if self.release_year == "2021":
            if self.upgrade_id != "0":
                return ""  # This release only has baseline timeseries
            else:
                return (
                    f"{self.base_url}timeseries_individual_buildings/"
                    f"by_state/upgrade={self.upgrade_id}/"
                    f"state={self.state}/"
                    f"{self.bldg_id!s}-{int(self.upgrade_id)!s}.parquet"
                )

        elif self.release_year == "2022" or self.release_year == "2023":
            return (
                f"{self.base_url}timeseries_individual_buildings/"
                f"by_state/upgrade={self.upgrade_id}/"
                f"state={self.state}/"
                f"{self.bldg_id!s}-{int(self.upgrade_id)!s}.parquet"
            )
        elif self.release_year == "2024":
            if self.res_com == "resstock" and self.weather == "tmy3" and self.release_number == "1":
                return ""
            else:
                return (
                    f"{self.base_url}timeseries_individual_buildings/"
                    f"by_state/upgrade={self.upgrade_id}/"
                    f"state={self.state}/"
                    f"{self.bldg_id!s}-{int(self.upgrade_id)!s}.parquet"
                )
        elif self.release_year == "2025":
            return (
                f"{self.base_url}timeseries_individual_buildings/"
                f"by_state/upgrade={self.upgrade_id}/"
                f"state={self.state}/"
                f"{self.bldg_id!s}-{int(self.upgrade_id)!s}.parquet"
            )
        else:
            return ""

    def get_aggregate_load_curve_url(self) -> str:
        """Generate the S3 download URL for this building. The url is the same as the 15-minute load curve url."""
        return self.get_15min_load_curve_url()

    def get_annual_load_curve_url(self) -> str:
        """Generate the S3 download URL for this building."""
        if not self._validate_requested_file_type_availability("load_curve_annual"):
            return ""
        if self.release_year == "2021":
            return ""
        elif self.release_year == "2022" or self.release_year == "2023":
            return self._build_annual_load_state_url()
        elif self.release_year == "2024":
            return self._handle_2024_release_annual_load()
        elif self.release_year == "2025":
            return self._handle_2025_release_annual_load()
        else:
            return ""

    def get_weather_file_url(self) -> str:
        """Generate the S3 download URL for this building."""
        if self.get_weather_station_name() == "":
            return ""
        return self._build_weather_url()

    def _build_weather_url(self) -> str:
        """Build the weather file URL based on release year and weather type."""
        if self.release_year == "2021":
            return self._build_2021_weather_url()
        elif self.release_year == "2022":
            return self._build_2022_weather_url()
        elif self.release_year == "2023":
            return self._build_2023_weather_url()
        elif self.release_year == "2024":
            return self._build_2024_weather_url()
        elif self.release_year == "2025":
            return self._build_2025_weather_url()
        else:
            return ""

    def _build_2021_weather_url(self) -> str:
        """Build weather URL for 2021 release."""
        if self.weather == "tmy3":
            return f"{self.base_url}weather/{self.weather}/{self.get_weather_station_name()}_tmy3.csv"
        elif self.weather == "amy2018":
            return f"{self.base_url}weather/{self.weather}/{self.get_weather_station_name()}_2018.csv"
        elif self.weather == "amy2012":
            return f"{self.base_url}weather/{self.weather}/{self.get_weather_station_name()}_2012.csv"
        else:
            return ""

    def _build_2022_weather_url(self) -> str:
        """Build weather URL for 2022 release."""
        if self.weather == "tmy3":
            return f"{self.base_url}weather/state={self.state}/{self.get_weather_station_name()}_TMY3.csv"
        elif self.weather == "amy2018":
            return f"{self.base_url}weather/state={self.state}/{self.get_weather_station_name()}_2018.csv"
        elif self.weather == "amy2012":
            return f"{self.base_url}weather/state={self.state}/{self.get_weather_station_name()}_2012.csv"
        else:
            return ""

    def _build_2023_weather_url(self) -> str:
        """Build weather URL for 2023 release."""
        if self.weather == "tmy3":
            return f"{self.base_url}weather/{self.weather}/{self.get_weather_station_name()}_TMY3.csv"
        elif self.weather == "amy2018":
            return f"{self.base_url}weather/{self.weather}/{self.get_weather_station_name()}_2018.csv"
        elif self.weather == "amy2012":
            return f"{self.base_url}weather/{self.weather}/{self.get_weather_station_name()}_2012.csv"
        else:
            return ""

    def _build_2024_weather_url(self) -> str:
        """Build weather URL for 2024 release."""
        if self.res_com == "comstock" and self.weather == "amy2018":
            return f"{self.base_url}weather/{self.weather}/{self.get_weather_station_name()}_2018.csv"
        else:
            if self.weather == "tmy3":
                return f"{self.base_url}weather/state={self.state}/{self.get_weather_station_name()}_TMY3.csv"
            elif self.weather == "amy2018":
                return f"{self.base_url}weather/state={self.state}/{self.get_weather_station_name()}_2018.csv"
            elif self.weather == "amy2012":
                return f"{self.base_url}weather/state={self.state}/{self.get_weather_station_name()}_2012.csv"
            else:
                return ""

    def _build_2025_weather_url(self) -> str:
        """Build weather URL for 2025 release."""
        if self.weather == "tmy3":
            return f"{self.base_url}weather/{self.weather}/{self.get_weather_station_name()}_TMY3.csv"
        elif self.weather == "amy2018":
            return f"{self.base_url}weather/{self.weather}/{self.get_weather_station_name()}_2018.csv"
        elif self.weather == "amy2012":
            return f"{self.base_url}weather/{self.weather}/{self.get_weather_station_name()}_2012.csv"
        else:
            return ""

    def get_annual_load_curve_filename(self) -> str:
        """Generate the filename for the annual load curve."""
        if self.release_year == "2021":
            return ""
        elif self.release_year == "2022" or self.release_year == "2023":
            return f"{self.state}_upgrade{str(int(self.upgrade_id)).zfill(2)}_metadata_and_annual_results.parquet"
        elif self.release_year == "2024":
            if self.res_com == "comstock" and self.weather == "amy2018" and self.release_number == "2":
                county = self._get_county_name()
                if county == "":
                    return ""
                else:
                    return f"{self.state}_{county}_upgrade{str(int(self.upgrade_id)).zfill(2)}_metadata_and_annual_results.parquet"
            elif self.res_com == "resstock" and self.weather == "tmy3" and self.release_number == "1":
                return ""
            else:
                return f"{self.state}_upgrade{str(int(self.upgrade_id)).zfill(2)}_metadata_and_annual_results.parquet"
        elif self.release_year == "2025":
            if self.res_com == "comstock" and self.weather == "amy2018" and self.release_number == "1":
                county = self._get_county_name()
                if county == "":
                    return ""
                else:
                    return f"{self.state}_{county}_upgrade{str(int(self.upgrade_id)).zfill(2)}_metadata_and_annual_results.parquet"
            else:
                return ""
        else:
            return ""

    def get_weather_station_name(self) -> str:
        """Get the weather station name for this building."""
        weather_map_df = pl.read_parquet(WEATHER_FILE_DIR)

        # Filter by multiple fields for a more specific match
        weather_station_map = weather_map_df.filter(
            (pl.col("product") == self.res_com)
            & (pl.col("release_year") == self.release_year)
            & (pl.col("weather_file") == self.weather)
            & (pl.col("release_version") == self.release_number)
            & (pl.col("bldg_id") == self.bldg_id)
        )

        # Check if we found a match
        if weather_station_map.height > 0:
            # Return the weather station name from the first (and should be only) match
            weather_station_name = weather_station_map.select("weather_station_name").item()
            return str(weather_station_name) if weather_station_name is not None else ""
        else:
            # No match found, return empty string
            return ""

    def _build_annual_load_state_url(self) -> str:
        """Build the state-level URL for annual load curve data.

        Returns:
            The constructed URL for the state-level data.
        """
        if self.upgrade_id == "0":
            return (
                f"{self.base_url}metadata_and_annual_results/"
                f"by_state/state={self.state}/parquet/"
                f"{self.state}_baseline_metadata_and_annual_results.parquet"
            )
        else:
            return (
                f"{self.base_url}metadata_and_annual_results/"
                f"by_state/state={self.state}/parquet/"
                f"{self.state}_upgrade{str(int(self.upgrade_id)).zfill(2)}_metadata_and_annual_results.parquet"
            )

    def _handle_2024_release_annual_load(self) -> str:
        """Handle the 2024 release logic for annual load curve URLs.

        Returns:
            The constructed URL or empty string if not applicable.
        """
        if self.res_com == "comstock" and self.weather == "amy2018" and self.release_number == "2":
            county = self._get_county_name()
            if county == "":
                return ""
            if self.upgrade_id == "0":
                return (
                    f"{self.base_url}metadata_and_annual_results/"
                    f"by_state_and_county/full/parquet/"
                    f"state={self.state}/county={county}/"
                    f"{self.state}_{county}_baseline.parquet"
                )
            else:
                return (
                    f"{self.base_url}metadata_and_annual_results/"
                    f"by_state_and_county/full/parquet/"
                    f"state={self.state}/county={county}/"
                    f"{self.state}_{county}_upgrade{str(int(self.upgrade_id)).zfill(2)}.parquet"
                )
        elif self.res_com == "resstock" and self.weather == "tmy3" and self.release_number == "1":
            return ""  # This release has a different structure. Need further development
        else:
            return self._build_annual_load_state_url()

    def _handle_2025_release_annual_load(self) -> str:
        """Handle the 2025 release logic for annual load curve URLs.

        Returns:
            The constructed URL or empty string if not applicable.
        """
        if self.res_com == "comstock" and self.weather == "amy2018" and self.release_number == "1":
            county = self._get_county_name()
            if county == "":
                return ""
            else:
                return (
                    f"{self.base_url}metadata_and_annual_results/"
                    "by_state_and_county/full/parquet/"
                    f"state={self.state}/county={county}/"
                    f"{self.state}_{county}_upgrade{int(self.upgrade_id)!s}.parquet"
                )
        else:
            return ""

    def _get_county_name(self) -> str:
        """Get the county-based URL by reading from metadata partition.

        Returns:
            The constructed URL or empty string if not found.
        """
        # Read the specific partition that matches our criteria
        partition_path = (
            METADATA_DIR
            / f"product={self.res_com}"
            / f"release_year={self.release_year}"
            / f"weather_file={self.weather}"
            / f"release_version={self.release_number}"
            / f"state={self.state}"
        )

        # Check if the partition exists
        if not partition_path.exists():
            return ""

        # Read the parquet files in the specific partition
        df = pl.read_parquet(str(partition_path))
        building_row = df.filter(pl.col("bldg_id") == self.bldg_id)

        if building_row.height == 0:
            return ""

        # Return the county value from the matching row
        county = building_row[0].select("county").item()
        return str(county)

    def get_release_name(self) -> str:
        """Generate the release name for this building."""
        res_com_str = "res" if self.res_com == "resstock" else "com"
        return f"{res_com_str}_{self.release_year}_{self.weather}_{self.release_number}"

    def to_json(self) -> str:
        """Convert the building ID object to a JSON string."""
        return json.dumps(asdict(self))


def _validate_release_name(release_name: str) -> bool:
    """Validate the release name.

    Args:
        release_name: The release name to validate.

    Returns:
        True if the release name is valid, False otherwise.
    """
    # Read the valid release names from the JSON file
    releases_file = files("buildstock_fetch").joinpath("data").joinpath("buildstock_releases.json")
    releases_data = json.loads(Path(str(releases_file)).read_text(encoding="utf-8"))

    # Get the top-level keys as valid release names
    valid_release_names = list(releases_data.keys())
    return release_name in valid_release_names


def fetch_bldg_ids(
    product: str, release_year: str, weather_file: str, release_version: str, state: str, upgrade_id: str
) -> list[BuildingID]:
    """Fetch a list of Building ID's

    Provided a state, returns a list of building ID's for that state.

    Args:
        product: The product type (e.g., 'resstock', 'comstock')
        release_year: The release year (e.g., '2021', '2022')
        weather_file: The weather file type (e.g., 'tmy3')
        release_version: The release version number (e.g., '1')
        state: The state to fetch building ID's for.

    Returns:
        A list of building ID's for the given state.
    """

    if product == "resstock":
        product_str = "res"
    elif product == "comstock":
        product_str = "com"
    else:
        raise InvalidProductError(product)

    release_name = f"{product_str}_{release_year}_{weather_file}_{release_version}"
    if not _validate_release_name(release_name):
        raise InvalidReleaseNameError(release_name)

    # Read the specific partition that matches our criteria
    partition_path = (
        METADATA_DIR
        / f"product={product}"
        / f"release_year={release_year}"
        / f"weather_file={weather_file}"
        / f"release_version={release_version}"
        / f"state={state}"
    )

    # Check if the partition exists
    if not partition_path.exists():
        return []

    # Read the parquet files in the specific partition
    df = pl.read_parquet(str(partition_path))

    # No need to filter since we're already reading the specific partition
    filtered_df = df

    # Convert the filtered data to BuildingID objects
    building_ids = []
    for row in filtered_df.iter_rows(named=True):
        building_id = BuildingID(
            bldg_id=int(row["bldg_id"]),
            release_number=release_version,
            release_year=release_year,
            res_com=product,
            weather=weather_file,
            upgrade_id=upgrade_id,
            state=state,
        )
        building_ids.append(building_id)

    return building_ids


def _download_with_progress(url: str, output_file: Path, progress: Progress, task_id: TaskID) -> int:
    """Download a file with progress tracking."""
    # Get file size first
    response = requests.head(url, timeout=30)
    response.raise_for_status()
    total_size = int(response.headers.get("content-length", 0))
    progress.update(task_id, total=total_size)

    # Download with streaming
    response = requests.get(url, stream=True, timeout=30)
    response.raise_for_status()

    downloaded_size = 0

    # For streaming downloads, we still need the traditional approach for progress tracking
    with open(str(output_file), "wb") as file:
        for chunk in response.iter_content(chunk_size=8192):
            if chunk:
                file.write(chunk)
                downloaded_size += len(chunk)
                if total_size > 0:
                    progress.update(task_id, completed=downloaded_size)

    return downloaded_size


def _get_time_step_grouping_key(aggregate_time_step: str) -> tuple[str, str]:
    """Get the grouping key and format string for a given time step.

    Args:
        aggregate_time_step: The time step to aggregate to ("monthly", "hourly", "daily")

    Returns:
        A tuple of (grouping_key_name, format_string)
    """
    time_step_configs = {
        "monthly": ("year_month", "%Y-%m"),
        "hourly": ("year_month_day_hour", "%Y-%m-%d-%H"),
        "daily": ("year_month_day", "%Y-%m-%d"),
    }

    if aggregate_time_step not in time_step_configs:
        msg = f"Unknown aggregate time step: {aggregate_time_step}"
        raise ValueError(msg)

    return time_step_configs[aggregate_time_step]


def _create_aggregation_expressions(load_curve: pl.DataFrame, column_aggregations: dict[str, str]) -> list[pl.Expr]:
    """Create aggregation expressions for each column based on the aggregation rules.

    Args:
        load_curve: The DataFrame to create expressions for
        column_aggregations: Dictionary mapping column names to aggregation functions

    Returns:
        List of Polars expressions for aggregation
    """
    agg_exprs = []

    for col in load_curve.columns:
        if col in ["timestamp", "year_month", "year_month_day_hour", "year_month_day"]:
            continue

        if col in column_aggregations:
            agg_func = column_aggregations[col]
            if agg_func == "sum":
                agg_exprs.append(pl.col(col).sum().alias(col))
            elif agg_func == "mean":
                agg_exprs.append(pl.col(col).mean().alias(col))
            elif agg_func == "first":
                agg_exprs.append(pl.col(col).first().alias(col))
            else:
                raise UnknownAggregationFunctionError()
        else:
            raise UnknownAggregationFunctionError()

    # Add timestamp aggregation (take the first timestamp of each group)
    agg_exprs.append(pl.col("timestamp").first().alias("timestamp"))

    return agg_exprs


def _aggregate_load_curve_aggregate(load_curve: pl.DataFrame, aggregate_time_step: str) -> pl.DataFrame:
    """Aggregate the 15-minute load curve to specified time step based on aggregation rules."""
    # Read the aggregation rules from CSV
    aggregation_rules = pl.read_csv(LOAD_CURVE_COLUMN_AGGREGATION)

    # Create a dictionary mapping column names to their aggregation functions
    column_aggregations = dict(zip(aggregation_rules["name"], aggregation_rules["Aggregate_function"]))

    # Ensure timestamp column exists and convert to datetime if needed
    if "timestamp" not in load_curve.columns:
        msg = "DataFrame must contain a 'timestamp' column"
        raise ValueError(msg)

    # Convert timestamp to datetime if it's not already
    load_curve = load_curve.with_columns(pl.col("timestamp").cast(pl.Datetime))

    # Get the grouping key configuration
    grouping_key, format_string = _get_time_step_grouping_key(aggregate_time_step)

    # Create grouping key
    load_curve = load_curve.with_columns(pl.col("timestamp").dt.strftime(format_string).alias(grouping_key))

    # Create aggregation expressions
    agg_exprs = _create_aggregation_expressions(load_curve, column_aggregations)

    # Perform the aggregation
    aggregate_data = load_curve.group_by(grouping_key).agg(agg_exprs)

    # Sort by timestamp and drop the grouping column
    aggregate_data = aggregate_data.sort("timestamp").drop(grouping_key)

    return aggregate_data


def _download_and_process_aggregate(
    url: str, output_file: Path, progress: Progress, task_id: TaskID, aggregate_time_step: str
) -> int:
    """Download aggregate time step load curve to temporary file, process with Polars, and save result."""
    # Get file size first for progress tracking
    response = requests.head(url, timeout=30)
    response.raise_for_status()
    total_size = int(response.headers.get("content-length", 0))
    progress.update(task_id, total=total_size)

    # Download to temporary file
    with tempfile.NamedTemporaryFile(delete=False, suffix=".parquet") as temp_file:
        temp_path = Path(temp_file.name)

        try:
            # Create session with retry logic
            session = requests.Session()
            retry_strategy = requests.adapters.HTTPAdapter(max_retries=15)
            session.mount("http://", retry_strategy)
            session.mount("https://", retry_strategy)

            # Download with streaming to temp file
            response = session.get(url, stream=True, timeout=60)
            response.raise_for_status()

            downloaded_size = 0
            with open(temp_path, "wb") as file:
                for chunk in response.iter_content(chunk_size=8192):
                    if chunk:
                        file.write(chunk)
                        downloaded_size += len(chunk)
                        if total_size > 0:
                            progress.update(task_id, completed=downloaded_size)

            # Process with Polars
            load_curve_15min = pl.read_parquet(temp_path)
            load_curve_aggregate = _aggregate_load_curve_aggregate(load_curve_15min, aggregate_time_step)

            # Save processed file to final destination
            load_curve_aggregate.write_parquet(output_file)

            return downloaded_size

        finally:
            # Clean up temporary file
            if temp_path.exists():
                temp_path.unlink()


def download_bldg_data(
    bldg_id: BuildingID,
    file_type: RequestedFileTypes,
    output_dir: Path,
    progress: Optional[Progress] = None,
    task_id: Optional[TaskID] = None,
) -> dict[str, Union[Path, None]]:
    """Download and extract building data for a single building. Only HPXML and schedule files are supported.

    Args:
        bldg_id: A BuildingID object to download data for.
        file_type: RequestedFileTypes object to specify which files to download.
        output_dir: Directory to save the downloaded files.
        progress: Optional Rich progress object for tracking download progress.
        task_id: Optional task ID for progress tracking.

    Returns:
        A list of paths to the downloaded files.
    """
    if isinstance(output_dir, str):
        output_dir = Path(output_dir)
    if not output_dir.exists():
        output_dir.mkdir(parents=True, exist_ok=True)

    # Create a unique temporary directory for this building to avoid race conditions
    temp_dir = output_dir / f"temp_{str(bldg_id.bldg_id).zfill(7)}_{bldg_id.upgrade_id}"
    temp_dir.mkdir(exist_ok=True)

    downloaded_paths: dict[str, Optional[Path]] = {
        "hpxml": None,
        "schedule": None,
    }
    if file_type.hpxml or file_type.schedule:
        download_url = bldg_id.get_building_data_url()
        if download_url == "":
            message = f"Building data is not available for {bldg_id.get_release_name()}"
            raise NoBuildingDataError(message)

        output_file = temp_dir / f"{str(bldg_id.bldg_id).zfill(7)}_upgrade{bldg_id.upgrade_id}.zip"

        # Download with progress tracking if progress object is provided
        if progress and task_id is not None:
            _download_with_progress(download_url, output_file, progress, task_id)
        else:
            response = requests.get(download_url, timeout=30)
            response.raise_for_status()
            output_file.write_bytes(response.content)

        # Extract specific files based on file_type
        with zipfile.ZipFile(output_file, "r") as zip_ref:
            zip_file_list = zip_ref.namelist()

            if file_type.hpxml:
                # Find and extract the XML file
                xml_files = [f for f in zip_file_list if f.endswith(".xml")]
                if xml_files:
                    xml_file = xml_files[0]  # Take the first (and only) XML file
                    zip_ref.extract(xml_file, temp_dir)
                    # Rename to the specified convention
                    old_path = temp_dir / xml_file
                    new_name = f"bldg{str(bldg_id.bldg_id).zfill(7)}-up{bldg_id.upgrade_id.zfill(2)}.xml"
                    new_path = (
                        output_dir
                        / bldg_id.get_release_name()
                        / "hpxml"
                        / bldg_id.state
                        / f"upgrade={str(int(bldg_id.upgrade_id)).zfill(2)}"
                        / new_name
                    )
                    new_path.parent.mkdir(parents=True, exist_ok=True)
                    old_path.rename(new_path)
                    downloaded_paths["hpxml"] = new_path

            if file_type.schedule:
                # Find and extract the schedule CSV file
                schedule_files = [f for f in zip_file_list if "schedule" in f.lower() and f.endswith(".csv")]
                if schedule_files:
                    schedule_file = schedule_files[0]  # Take the first (and only) schedule file
                    zip_ref.extract(schedule_file, temp_dir)
                    # Rename to the specified convention
                    old_path = temp_dir / schedule_file
                    new_name = f"bldg{str(bldg_id.bldg_id).zfill(7)}-up{bldg_id.upgrade_id.zfill(2)}_schedule.csv"
                    new_path = (
                        output_dir
                        / bldg_id.get_release_name()
                        / "schedule"
                        / bldg_id.state
                        / f"upgrade={str(int(bldg_id.upgrade_id)).zfill(2)}"
                        / new_name
                    )
                    new_path.parent.mkdir(parents=True, exist_ok=True)
                    old_path.rename(new_path)
                    downloaded_paths["schedule"] = new_path

        # Remove the zip file and temp directory after extraction
        output_file.unlink()
        temp_dir.rmdir()  # Remove empty temp directory

    return downloaded_paths


def download_metadata(bldg_id: BuildingID, output_dir: Path) -> Path:
    """Download the metadata for a given building.

    Args:
        bldg_id: A BuildingID object to download metadata for.
        output_dir: Directory to save the downloaded metadata.
    """

    download_url = bldg_id.get_metadata_url()
    if download_url == "":
        message = f"Metadata is not available for {bldg_id.get_release_name()}"
        raise NoMetadataError(message)
    response = requests.get(download_url, timeout=30)
    response.raise_for_status()
    output_file = (
        output_dir
        / bldg_id.get_release_name()
        / "metadata"
        / f"state={bldg_id.state}"
        / f"upgrade={str(int(bldg_id.upgrade_id)).zfill(2)}"
        / "metadata.parquet"
    )
    output_file.parent.mkdir(parents=True, exist_ok=True)
    output_file.write_bytes(response.content)
    return output_file


def download_15min_load_curve(bldg_id: BuildingID, output_dir: Path) -> Path:
    """Download the 15 min load profile timeseries for a given building.

    Args:
        bldg_id: A BuildingID object to download 15 min load profile timeseries for.
        output_dir: Directory to save the downloaded 15 min load profile timeseries.
    """

    download_url = bldg_id.get_15min_load_curve_url()
    if download_url == "":
        message = f"15 min load profile timeseries is not available for {bldg_id.get_release_name()}"
        raise No15minLoadCurveError(message)
    response = requests.get(download_url, timeout=30)
    response.raise_for_status()
    output_file = (
        output_dir
        / bldg_id.get_release_name()
        / "load_curve_15min"
        / f"state={bldg_id.state}"
        / f"upgrade={str(int(bldg_id.upgrade_id)).zfill(2)}"
        / f"bldg{str(bldg_id.bldg_id).zfill(7)}_load_curve_15min.parquet"
    )
    output_file.parent.mkdir(parents=True, exist_ok=True)
    output_file.write_bytes(response.content)
    return output_file


def download_15min_load_curve_with_progress(
    bldg_id: BuildingID, output_dir: Path, progress: Optional[Progress] = None, task_id: Optional[TaskID] = None
) -> Path:
    """Download the 15 min load profile timeseries for a given building with progress tracking.

    Args:
        bldg_id: A BuildingID object to download 15 min load profile timeseries for.
        output_dir: Directory to save the downloaded 15 min load profile timeseries.
        progress: Optional Rich progress object for tracking download progress.
        task_id: Optional task ID for progress tracking.

    Returns:
        Path to the downloaded file.
    """
    download_url = bldg_id.get_15min_load_curve_url()
    if download_url == "":
        message = f"15 min load profile timeseries is not available for {bldg_id.get_release_name()}"
        raise No15minLoadCurveError(message)

    output_file = (
        output_dir
        / bldg_id.get_release_name()
        / "load_curve_15min"
        / f"state={bldg_id.state}"
        / f"upgrade={str(int(bldg_id.upgrade_id)).zfill(2)}"
        / f"bldg{str(bldg_id.bldg_id).zfill(7)}_load_curve_15min.parquet"
    )
    output_file.parent.mkdir(parents=True, exist_ok=True)

    # Download with progress tracking if progress object is provided
    if progress and task_id is not None:
        _download_with_progress(download_url, output_file, progress, task_id)
    else:
        response = requests.get(download_url, timeout=30)
        response.raise_for_status()
        output_file.write_bytes(response.content)

    return output_file


def download_aggregate_time_step_load_curve_with_progress(
    bldg_id: BuildingID,
    output_dir: Path,
    progress: Optional[Progress],
    task_id: Optional[TaskID],
    aggregate_time_step: str,
) -> Path:
    """Download the aggregate time step load profile timeseries for a given building with progress tracking."""

    download_url = bldg_id.get_aggregate_load_curve_url()
    if download_url == "":
        message = f"Aggregate load profile timeseries is not available for {bldg_id.get_release_name()}"
        raise NoAggregateLoadCurveError(message)

    if aggregate_time_step == "monthly":
        load_curve_dir = "load_curve_monthly"
    elif aggregate_time_step == "hourly":
        load_curve_dir = "load_curve_hourly"
    elif aggregate_time_step == "daily":
        load_curve_dir = "load_curve_daily"
    else:
        message = f"Unknown aggregate time step: {aggregate_time_step}"
        raise ValueError(message)

    output_file = (
        output_dir
        / bldg_id.get_release_name()
        / load_curve_dir
        / f"state={bldg_id.state}"
        / f"upgrade={str(int(bldg_id.upgrade_id)).zfill(2)}"
        / f"bldg{str(bldg_id.bldg_id).zfill(7)}_load_curve_{aggregate_time_step}.parquet"
    )

    output_file.parent.mkdir(parents=True, exist_ok=True)

    # Download with progress tracking if progress object is provided
    if progress and task_id is not None:
        _download_and_process_aggregate(download_url, output_file, progress, task_id, aggregate_time_step)
    else:
        # For non-progress downloads, still use temp file approach for consistency
        with tempfile.NamedTemporaryFile(delete=False, suffix=".parquet") as temp_file:
            temp_path = Path(temp_file.name)
            try:
                response = requests.get(download_url, timeout=30)
                response.raise_for_status()
                temp_path.write_bytes(response.content)

                # Process with Polars
                load_curve_15min = pl.read_parquet(temp_path)
                load_curve_aggregate = _aggregate_load_curve_aggregate(load_curve_15min, aggregate_time_step)

                # Save processed file to final destination
                load_curve_aggregate.write_parquet(output_file)
            finally:
                if temp_path.exists():
                    temp_path.unlink()

    return output_file


def _parse_requested_file_type(file_type: tuple[str, ...]) -> RequestedFileTypes:
    """Parse the file type string into a RequestedFileTypes object."""
    file_type_obj = RequestedFileTypes()
    if "hpxml" in file_type:
        file_type_obj.hpxml = True
    if "schedule" in file_type:
        file_type_obj.schedule = True
    if "metadata" in file_type:
        file_type_obj.metadata = True
    if "load_curve_15min" in file_type:
        file_type_obj.load_curve_15min = True
    if "load_curve_hourly" in file_type:
        file_type_obj.load_curve_hourly = True
    if "load_curve_daily" in file_type:
        file_type_obj.load_curve_daily = True
    if "load_curve_monthly" in file_type:
        file_type_obj.load_curve_monthly = True
    if "load_curve_annual" in file_type:
        file_type_obj.load_curve_annual = True
    if "weather" in file_type:
        file_type_obj.weather = True
    return file_type_obj


def _process_download_results(
    future: concurrent.futures.Future,
    bldg_id: BuildingID,
    file_type_obj: RequestedFileTypes,
    downloaded_paths: list[Path],
    failed_downloads: list[str],
    console: Console,
) -> None:
    """Process the results of a completed download."""
    try:
        paths_dict = future.result()
        # Convert dict values to list, filtering out None values
        paths = [path for path in paths_dict.values() if path is not None]
        downloaded_paths.extend(paths)

        if file_type_obj.hpxml and paths_dict["hpxml"] is None:
            failed_downloads.append(f"bldg{str(bldg_id.bldg_id).zfill(7)}-up{bldg_id.upgrade_id.zfill(2)}.xml")
        if file_type_obj.schedule and paths_dict["schedule"] is None:
            failed_downloads.append(f"bldg{str(bldg_id.bldg_id).zfill(7)}-up{bldg_id.upgrade_id.zfill(2)}_schedule.csv")

    except NoBuildingDataError:
        raise
    except Exception as e:
        console.print(f"[red]Download failed for bldg_id {bldg_id}: {e}[/red]")


def _download_metadata_with_progress(bldg: BuildingID, output_dir: Path, progress: Progress) -> Path:
    """Download metadata file with progress tracking."""
    download_url = bldg.get_metadata_url()
    if download_url == "":
        message = f"Metadata is not available for {bldg.get_release_name()}"
        raise NoMetadataError(message)

    # Create metadata task with progress tracking
    metadata_task = progress.add_task(
        "[yellow]Downloading metadata",
        total=0,  # Will be updated when we get the file size
    )

    # Get file size first
    response = requests.head(download_url, timeout=30)
    response.raise_for_status()
    total_size = int(response.headers.get("content-length", 0))
    progress.update(metadata_task, total=total_size)

    # Download with progress
    output_file = (
        output_dir
        / bldg.get_release_name()
        / "metadata"
        / f"state={bldg.state}"
        / f"upgrade={str(int(bldg.upgrade_id)).zfill(2)}"
        / "metadata.parquet"
    )
    output_file.parent.mkdir(parents=True, exist_ok=True)
    _download_with_progress(download_url, output_file, progress, metadata_task)

    return output_file


def download_weather_file_with_progress(
    bldg_id: BuildingID, output_dir: Path, progress: Progress, task_id: TaskID
) -> Path:
    """Download weather file with progress tracking."""
    download_url = bldg_id.get_weather_file_url()
    if download_url == "":
        raise NoWeatherFileError()
    output_file = (
        output_dir
        / bldg_id.get_release_name()
        / "weather"
        / f"state={bldg_id.state}"
        / f"upgrade={str(int(bldg_id.upgrade_id)).zfill(2)}"
        / f"{bldg_id.get_weather_station_name()}.csv"
    )
    output_file.parent.mkdir(parents=True, exist_ok=True)
    _download_with_progress(download_url, output_file, progress, task_id)
    return output_file


def _download_building_data_parallel(
    bldg_ids: list[BuildingID],
    file_type_obj: RequestedFileTypes,
    output_dir: Path,
    max_workers: int,
    progress: Progress,
    downloaded_paths: list[Path],
    failed_downloads: list[str],
    console: Console,
) -> None:
    """Download building data (HPXML and schedule files) in parallel."""
    if not (file_type_obj.hpxml or file_type_obj.schedule):
        return

    # Create individual download tasks for each building
    download_tasks = {}
    for i, bldg_id in enumerate(bldg_ids):
        task_id = progress.add_task(
            f"[cyan]Building Data for bldg{bldg_id.bldg_id} (upgrade {bldg_id.upgrade_id})",
            total=0,  # Will be updated when we get the file size
        )
        download_tasks[i] = task_id

    with concurrent.futures.ThreadPoolExecutor(max_workers=max_workers) as executor:
        # Submit all tasks and keep track of future -> bldg_id mapping
        future_to_bldg = {
            executor.submit(
                download_bldg_data, bldg_id, file_type_obj, output_dir, progress, download_tasks[i]
            ): bldg_id
            for i, bldg_id in enumerate(bldg_ids)
        }

        # Process completed futures
        for future in concurrent.futures.as_completed(future_to_bldg):
            bldg_id = future_to_bldg[future]  # Get the correct bldg_id for this future
            _process_download_results(future, bldg_id, file_type_obj, downloaded_paths, failed_downloads, console)


def _download_15min_load_curves_parallel(
    bldg_ids: list[BuildingID],
    output_dir: Path,
    max_workers: int,
    progress: Progress,
    downloaded_paths: list[Path],
    failed_downloads: list[str],
    console: Console,
) -> None:
    """Download 15-minute load curves in parallel with progress tracking."""
    # Create progress tasks for 15-minute load curve downloads
    load_curve_tasks = {}
    for i, bldg_id in enumerate(bldg_ids):
        task_id = progress.add_task(
            f"[magenta]Load curve {bldg_id.bldg_id} (upgrade {bldg_id.upgrade_id})",
            total=0,  # Will be updated when we get the file size
        )
        load_curve_tasks[i] = task_id

    # Create a modified version of the download function that uses the specific task IDs
    def download_15min_with_task_id(bldg_id: BuildingID, output_dir: Path, task_id: TaskID) -> Path:
        return download_15min_load_curve_with_progress(bldg_id, output_dir, progress, task_id)

    with concurrent.futures.ThreadPoolExecutor(max_workers=max_workers) as executor:
        future_to_bldg = {
            executor.submit(download_15min_with_task_id, bldg_id, output_dir, load_curve_tasks[i]): bldg_id
            for i, bldg_id in enumerate(bldg_ids)
        }

        for future in concurrent.futures.as_completed(future_to_bldg):
            bldg_id = future_to_bldg[future]
            try:
                output_file = future.result()
                downloaded_paths.append(output_file)
            except No15minLoadCurveError:
                output_file = (
                    output_dir
                    / bldg_id.get_release_name()
                    / "load_curve_15min"
                    / f"state={bldg_id.state}"
                    / f"upgrade={str(int(bldg_id.upgrade_id)).zfill(2)}"
                    / f"bldg{str(bldg_id.bldg_id).zfill(7)}_load_curve_15min.parquet"
                )
                failed_downloads.append(str(output_file))
                console.print(f"[red]15 min load curve not available for {bldg_id.get_release_name()}[/red]")
                raise
            except Exception as e:
                output_file = (
                    output_dir
                    / bldg_id.get_release_name()
                    / "load_curve_15min"
                    / f"state={bldg_id.state}"
                    / f"upgrade={str(int(bldg_id.upgrade_id)).zfill(2)}"
                    / f"bldg{str(bldg_id.bldg_id).zfill(7)}_load_curve_15min.parquet"
                )
                failed_downloads.append(str(output_file))
                console.print(f"[red]Download failed for 15 min load curve {bldg_id.bldg_id}: {e}[/red]")


def _create_batch_progress_tasks(
    bldg_ids: list[BuildingID], aggregate_time_step: str, progress: Progress, console: Console
) -> dict[int, TaskID]:
    """Create progress tasks for batch processing."""
    batch_size = 100
    num_batches = (len(bldg_ids) + batch_size - 1) // batch_size
    console.print(f"[blue]Using batch processing: {len(bldg_ids)} buildings split into {num_batches} batches[/blue]")

    load_curve_tasks = {}
    for i in range(num_batches):
        # Calculate how many buildings are in this batch
        start_idx = i * batch_size
        end_idx = min(start_idx + batch_size, len(bldg_ids))
        batch_count = end_idx - start_idx

        console.print(f"[blue]Batch {i + 1}/{num_batches}: {batch_count} buildings[/blue]")

        task_id = progress.add_task(
            f"[magenta]Batch {i + 1}/{num_batches} ({aggregate_time_step})",
            total=batch_count,  # Set total to the number of buildings in this batch
        )
        load_curve_tasks[i] = task_id

    return load_curve_tasks


def _create_individual_progress_tasks(bldg_ids: list[BuildingID], progress: Progress) -> dict[int, TaskID]:
    """Create progress tasks for individual building processing."""
    load_curve_tasks = {}
    for i, bldg_id in enumerate(bldg_ids):
        task_id = progress.add_task(
            f"[magenta]Load curve {bldg_id.bldg_id} (upgrade {bldg_id.upgrade_id})",
            total=0,  # Will be updated when we get the file size
        )
        load_curve_tasks[i] = task_id
    return load_curve_tasks


def _download_aggregate_with_batch_progress(
    bldg_id: BuildingID, output_dir: Path, task_id: TaskID, aggregate_time_step: str, progress: Progress
) -> Path:
    """Download with batch progress tracking."""
    # Download the file without individual progress tracking
    result = download_aggregate_time_step_load_curve_with_progress(bldg_id, output_dir, None, None, aggregate_time_step)
    # Update batch progress by 1
    progress.update(task_id, advance=1)
    return result


def _process_download_future(
    future: concurrent.futures.Future,
    bldg_id: BuildingID,
    output_dir: Path,
    aggregate_time_step: str,
    downloaded_paths: list[Path],
    failed_downloads: list[str],
    console: Console,
) -> None:
    """Process a completed download future."""
    try:
        output_file = future.result()
        downloaded_paths.append(output_file)
    except NoAggregateLoadCurveError:
        output_file = (
            output_dir
            / bldg_id.get_release_name()
            / "load_curve_monthly"
            / f"state={bldg_id.state}"
            / f"bldg{str(bldg_id.bldg_id).zfill(7)}_load_curve_monthly.parquet"
        )
        failed_downloads.append(str(output_file))
        console.print(f"[red]Monthly load curve not available for {bldg_id.get_release_name()}[/red]")
        raise
    except Exception as e:
        output_file = (
            output_dir
            / bldg_id.get_release_name()
            / "load_curve_monthly"
            / f"state={bldg_id.state}"
            / f"bldg{str(bldg_id.bldg_id).zfill(7)}_load_curve_monthly.parquet"
        )
        failed_downloads.append(str(output_file))
        console.print(f"[red]Download failed for monthly load curve {bldg_id.bldg_id}: {e}[/red]")


def _download_aggregate_load_curves_parallel(
    bldg_ids: list[BuildingID],
    output_dir: Path,
    aggregate_time_step: str,
    max_workers: int,
    progress: Progress,
    downloaded_paths: list[Path],
    failed_downloads: list[str],
    console: Console,
) -> None:
    """Download monthly load curves in parallel with progress tracking."""

    # Create progress tasks based on dataset size
    if len(bldg_ids) > 500:
        load_curve_tasks = _create_batch_progress_tasks(bldg_ids, aggregate_time_step, progress, console)
    else:
        load_curve_tasks = _create_individual_progress_tasks(bldg_ids, progress)

    # Create download functions
    def download_aggregate_with_task_id(
        bldg_id: BuildingID, output_dir: Path, task_id: TaskID, aggregate_time_step: str
    ) -> Path:
        return download_aggregate_time_step_load_curve_with_progress(
            bldg_id, output_dir, progress, task_id, aggregate_time_step
        )

    with concurrent.futures.ThreadPoolExecutor(max_workers=max_workers) as executor:
        if len(bldg_ids) > 500:
            # Process in batches for large datasets
            batch_size = 100
            future_to_bldg = {}

            for batch_idx in range(0, len(bldg_ids), batch_size):
                batch = bldg_ids[batch_idx : batch_idx + batch_size]
                task_id = load_curve_tasks[batch_idx // batch_size]

                for bldg_id in batch:
                    future = executor.submit(
                        _download_aggregate_with_batch_progress,
                        bldg_id,
                        output_dir,
                        task_id,
                        aggregate_time_step,
                        progress,
                    )
                    future_to_bldg[future] = bldg_id
        else:
            # Original behavior for smaller datasets
            future_to_bldg = {
                executor.submit(
                    download_aggregate_with_task_id, bldg_id, output_dir, load_curve_tasks[i], aggregate_time_step
                ): bldg_id
                for i, bldg_id in enumerate(bldg_ids)
            }

        # Process completed futures
        for future in concurrent.futures.as_completed(future_to_bldg):
            bldg_id = future_to_bldg[future]
            _process_download_future(
                future, bldg_id, output_dir, aggregate_time_step, downloaded_paths, failed_downloads, console
            )


def _download_metadata_single(
    bldg_ids: list[BuildingID],
    output_dir: Path,
    progress: Progress,
    downloaded_paths: list[Path],
) -> None:
    """Download metadata file (only one needed per release)."""
    if not bldg_ids:
        return

    bldg = bldg_ids[0]
    metadata_file = _download_metadata_with_progress(bldg, output_dir, progress)
    downloaded_paths.append(metadata_file)


def download_annual_load_curve_with_progress(
    bldg_id: BuildingID, output_dir: Path, progress: Optional[Progress] = None, task_id: Optional[TaskID] = None
) -> Path:
    """Download the annual load curve for a given building with progress tracking.

    Args:
        bldg_id: A BuildingID object to download annual load curve for.
        output_dir: Directory to save the downloaded annual load curve.
        progress: Optional Rich progress object for tracking download progress.
        task_id: Optional task ID for progress tracking.

    Returns:
        Path to the downloaded file.
    """
    download_url = bldg_id.get_annual_load_curve_url()
    if download_url == "":
        message = f"Annual load curve is not available for {bldg_id.get_release_name()}"
        raise NoAnnualLoadCurveError(message)

    output_filename = bldg_id.get_annual_load_curve_filename()
    if output_filename == "":
        message = f"Annual load curve is not available for {bldg_id.get_release_name()}"
        raise NoAnnualLoadCurveError(message)

    output_file = (
        output_dir
        / bldg_id.get_release_name()
        / "load_curve_annual"
        / f"state={bldg_id.state}"
        / f"upgrade={str(int(bldg_id.upgrade_id)).zfill(2)}"
        / output_filename
    )

    # If the file already exists, return it. We only need to download the file for each unique annual load curve.
    if output_file.exists():
        return output_file

    output_file.parent.mkdir(parents=True, exist_ok=True)

    # Download with progress tracking if progress object is provided
    if progress and task_id is not None:
        _download_with_progress(download_url, output_file, progress, task_id)
    else:
        response = requests.get(download_url, timeout=30)
        response.raise_for_status()
        with open(output_file, "wb") as file:
            file.write(response.content)

    return output_file


def _download_annual_load_curves_parallel(
    bldg_ids: list[BuildingID],
    output_dir: Path,
    max_workers: int,
    progress: Progress,
    downloaded_paths: list[Path],
    failed_downloads: list[str],
    console: Console,
) -> None:
    """Download annual load curves in parallel with progress tracking."""
    # Create progress tasks for annual load curve downloads
    annual_load_curve_tasks = {}
    for i, bldg_id in enumerate(bldg_ids):
        task_id = progress.add_task(
            f"[magenta]Annual load curve {bldg_id.bldg_id} (upgrade {bldg_id.upgrade_id})",
            total=0,  # Will be updated when we get the file size
        )
        annual_load_curve_tasks[i] = task_id

    with concurrent.futures.ThreadPoolExecutor(max_workers=max_workers) as executor:
        # Create a modified version of the download function that uses the specific task IDs
        def download_annual_with_task_id(bldg_id: BuildingID, output_dir: Path, task_id: TaskID) -> Path:
            return download_annual_load_curve_with_progress(bldg_id, output_dir, progress, task_id)

        future_to_bldg = {
            executor.submit(download_annual_with_task_id, bldg_id, output_dir, annual_load_curve_tasks[i]): bldg_id
            for i, bldg_id in enumerate(bldg_ids)
        }

        for future in concurrent.futures.as_completed(future_to_bldg):
            bldg_id = future_to_bldg[future]
            try:
                output_file = future.result()
                downloaded_paths.append(output_file)
            except NoAnnualLoadCurveError:
                output_file = (
                    output_dir
                    / bldg_id.get_release_name()
                    / "load_curve_annual"
                    / f"state={bldg_id.state}"
                    / f"upgrade={str(int(bldg_id.upgrade_id)).zfill(2)}"
                    / f"bldg{str(bldg_id.bldg_id).zfill(7)}_load_curve_annual.parquet"
                )
                failed_downloads.append(str(output_file))
                console.print(f"[red]Annual load curve not available for {bldg_id.get_release_name()}[/red]")
                raise
            except Exception as e:
                output_file = (
                    output_dir
                    / bldg_id.get_release_name()
                    / "load_curve_annual"
                    / f"state={bldg_id.state}"
                    / f"upgrade={str(int(bldg_id.upgrade_id)).zfill(2)}"
                    / f"bldg{str(bldg_id.bldg_id).zfill(7)}_load_curve_annual.parquet"
                )
                failed_downloads.append(str(output_file))
                console.print(f"[red]Download failed for annual load curve {bldg_id.bldg_id}: {e}[/red]")


def _download_weather_files_parallel(
    bldg_ids: list[BuildingID],
    output_dir: Path,
    max_workers: int,
    progress: Progress,
    downloaded_paths: list[Path],
    failed_downloads: list[str],
    console: Console,
) -> None:
    """Download weather files in parallel with progress tracking."""
    # Create progress tasks for weather file downloads
    weather_file_tasks = {}
    for i, bldg_id in enumerate(bldg_ids):
        task_id = progress.add_task(
            f"[magenta]Weather file {bldg_id.bldg_id} (upgrade {bldg_id.upgrade_id})",
            total=0,  # Will be updated when we get the file size
        )
        weather_file_tasks[i] = task_id

    with concurrent.futures.ThreadPoolExecutor(max_workers=max_workers) as executor:
        # Create a modified version of the download function that uses the specific task IDs
        def download_weather_file_with_task_id(bldg_id: BuildingID, output_dir: Path, task_id: TaskID) -> Path:
            return download_weather_file_with_progress(bldg_id, output_dir, progress, task_id)

        future_to_bldg = {
            executor.submit(download_weather_file_with_task_id, bldg_id, output_dir, weather_file_tasks[i]): bldg_id
            for i, bldg_id in enumerate(bldg_ids)
        }

        for future in concurrent.futures.as_completed(future_to_bldg):
            bldg_id = future_to_bldg[future]
            try:
                output_file = future.result()
                downloaded_paths.append(output_file)
            except NoWeatherFileError:
                output_file = (
                    output_dir
                    / bldg_id.get_release_name()
                    / "weather"
                    / f"state={bldg_id.state}"
                    / f"upgrade={str(int(bldg_id.upgrade_id)).zfill(2)}"
                    / f"{bldg_id.get_weather_station_name()}.csv"
                )
                failed_downloads.append(str(output_file))
                console.print(f"[red]Weather file not available for {bldg_id.get_release_name()}[/red]")
                raise
            except Exception as e:
                output_file = (
                    output_dir
                    / bldg_id.get_release_name()
                    / "weather"
                    / f"state={bldg_id.state}"
                    / f"upgrade={str(int(bldg_id.upgrade_id)).zfill(2)}"
                    / f"{bldg_id.get_weather_station_name()}.csv"
                )
                failed_downloads.append(str(output_file))
                console.print(f"[red]Download failed for weather file {bldg_id.bldg_id}: {e}[/red]")
                raise


def _print_download_summary(downloaded_paths: list[Path], failed_downloads: list[str], console: Console) -> None:
    """Print a summary of the download results."""
    console.print("\n[bold green]Download complete![/bold green]")
    console.print(f"[green]Successfully downloaded: {len(downloaded_paths)} files[/green]")
    if failed_downloads:
        console.print(f"[red]Failed downloads: {len(failed_downloads)} files[/red]")
        for failed in failed_downloads:
            console.print(f"  [red]• {failed}[/red]")


def fetch_bldg_data(
    bldg_ids: list[BuildingID],
    file_type: tuple[str, ...],
    output_dir: Path,
    max_workers: int = 5,
    weather_states: Union[list[str], None] = None,
) -> tuple[list[Path], list[str]]:
    """Download building data for a given list of building ids

    Downloads the data for the given building ids and returns list of paths to the downloaded files.

    Args:
        bldg_ids: A list of BuildingID objects to download data for.

    Returns:
        A list of paths to the downloaded files.
    """
    file_type_obj = _parse_requested_file_type(file_type)
    console = Console()

    # Initialize weather_states to empty list if None
    if weather_states is None:
        weather_states = []

    downloaded_paths: list[Path] = []
    failed_downloads: list[str] = []

    # Calculate total files to download
    total_files = 0
    if file_type_obj.metadata:
        total_files += 1  # Add metadata file
    if file_type_obj.load_curve_15min:
        total_files += len(bldg_ids)  # Add 15-minute load curve files
    if file_type_obj.load_curve_monthly:
        total_files += len(bldg_ids)  # Add 15-minute load curve files
    if file_type_obj.load_curve_annual:
        total_files += len(bldg_ids)  # Add annual load curve files
    if file_type_obj.weather:
        total_files += len(bldg_ids) * len(weather_states)  # Add weather map files

    console.print(f"\n[bold blue]Starting download of {total_files} files...[/bold blue]")

    with Progress(
        SpinnerColumn(),
        TextColumn("[progress.description]{task.description}"),
        BarColumn(),
        TaskProgressColumn(),
        TextColumn("•"),
        DownloadColumn(),
        TextColumn("•"),
        TransferSpeedColumn(),
        TextColumn("•"),
        TimeRemainingColumn(),
        console=console,
        transient=False,
    ) as progress:
        _execute_downloads(
            file_type_obj, bldg_ids, output_dir, max_workers, progress, downloaded_paths, failed_downloads, console
        )

    _print_download_summary(downloaded_paths, failed_downloads, console)

    return downloaded_paths, failed_downloads

<<<<<<< HEAD
=======
        if file_type_obj.load_curve_monthly:
            aggregate_time_step = "monthly"
            _download_aggregate_load_curves_parallel(
                bldg_ids,
                output_dir,
                aggregate_time_step,
                max_workers,
                progress,
                downloaded_paths,
                failed_downloads,
                console,
            )

        # Get annual load curve if requested.
        if file_type_obj.load_curve_annual:
            _download_annual_load_curves_parallel(
                bldg_ids, output_dir, max_workers, progress, downloaded_paths, failed_downloads, console
            )
>>>>>>> 1cb01457

def _execute_downloads(
    file_type_obj: RequestedFileTypes,
    bldg_ids: list[BuildingID],
    output_dir: Path,
    max_workers: int,
    progress: Progress,
    downloaded_paths: list[Path],
    failed_downloads: list[str],
    console: Console,
) -> None:
    """Execute all requested downloads based on file type configuration."""
    # Download building data if requested.
    if file_type_obj.hpxml or file_type_obj.schedule:
        _download_building_data_parallel(
            bldg_ids, file_type_obj, output_dir, max_workers, progress, downloaded_paths, failed_downloads, console
        )

    # Get metadata if requested. Only one building is needed to get the metadata.
    if file_type_obj.metadata:
        _download_metadata_single(bldg_ids, output_dir, progress, downloaded_paths)

    # Get 15 min load profile timeseries if requested.
    if file_type_obj.load_curve_15min:
        _download_15min_load_curves_parallel(
            bldg_ids, output_dir, max_workers, progress, downloaded_paths, failed_downloads, console
        )

    # Get annual load curve if requested.
    if file_type_obj.load_curve_annual:
        _download_annual_load_curves_parallel(
            bldg_ids, output_dir, max_workers, progress, downloaded_paths, failed_downloads, console
        )

    # Get weather files if requested.
    if file_type_obj.weather:
        _download_weather_files_parallel(
            bldg_ids, output_dir, max_workers, progress, downloaded_paths, failed_downloads, console
        )


if __name__ == "__main__":  # pragma: no cover
    print(fetch_bldg_ids("comstock", "2021", "tmy3", "1", "MA", "0")[:3])<|MERGE_RESOLUTION|>--- conflicted
+++ resolved
@@ -59,19 +59,20 @@
     pass
 
 
-<<<<<<< HEAD
+class NoAggregateLoadCurveError(ValueError):
+    """Raised when no monthly load curve is available for a given release."""
+
+    pass
+
+
+class UnknownAggregationFunctionError(ValueError):
+    """Raised when an unknown aggregation function is provided."""
+
+    pass
+
+
 class NoWeatherFileError(ValueError):
     """Raised when weather file is not available for a release."""
-=======
-class NoAggregateLoadCurveError(ValueError):
-    """Raised when no monthly load curve is available for a given release."""
-
-    pass
-
-
-class UnknownAggregationFunctionError(ValueError):
-    """Raised when an unknown aggregation function is provided."""
->>>>>>> 1cb01457
 
     pass
 
@@ -80,9 +81,6 @@
     str(files("buildstock_fetch").joinpath("data").joinpath("building_data").joinpath("combined_metadata.parquet"))
 )
 RELEASE_JSON_FILE = Path(str(files("buildstock_fetch").joinpath("data").joinpath("buildstock_releases.json")))
-<<<<<<< HEAD
-WEATHER_FILE_DIR = Path(str(files("buildstock_fetch").joinpath("data").joinpath("weather_station_map")))
-=======
 LOAD_CURVE_COLUMN_AGGREGATION = Path(
     str(
         files("buildstock_fetch")
@@ -91,7 +89,7 @@
         .joinpath("2024_resstock_load_curve_columns.csv")
     )
 )
->>>>>>> 1cb01457
+WEATHER_FILE_DIR = Path(str(files("buildstock_fetch").joinpath("data").joinpath("weather_station_map")))
 
 
 @dataclass
@@ -1601,6 +1599,7 @@
 
     # Calculate total files to download
     total_files = 0
+    total_files = 0
     if file_type_obj.metadata:
         total_files += 1  # Add metadata file
     if file_type_obj.load_curve_15min:
@@ -1636,27 +1635,6 @@
 
     return downloaded_paths, failed_downloads
 
-<<<<<<< HEAD
-=======
-        if file_type_obj.load_curve_monthly:
-            aggregate_time_step = "monthly"
-            _download_aggregate_load_curves_parallel(
-                bldg_ids,
-                output_dir,
-                aggregate_time_step,
-                max_workers,
-                progress,
-                downloaded_paths,
-                failed_downloads,
-                console,
-            )
-
-        # Get annual load curve if requested.
-        if file_type_obj.load_curve_annual:
-            _download_annual_load_curves_parallel(
-                bldg_ids, output_dir, max_workers, progress, downloaded_paths, failed_downloads, console
-            )
->>>>>>> 1cb01457
 
 def _execute_downloads(
     file_type_obj: RequestedFileTypes,
@@ -1685,6 +1663,19 @@
             bldg_ids, output_dir, max_workers, progress, downloaded_paths, failed_downloads, console
         )
 
+        if file_type_obj.load_curve_monthly:
+            aggregate_time_step = "monthly"
+            _download_aggregate_load_curves_parallel(
+                bldg_ids,
+                output_dir,
+                aggregate_time_step,
+                max_workers,
+                progress,
+                downloaded_paths,
+                failed_downloads,
+                console,
+            )
+
     # Get annual load curve if requested.
     if file_type_obj.load_curve_annual:
         _download_annual_load_curves_parallel(

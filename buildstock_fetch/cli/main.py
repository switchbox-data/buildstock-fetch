--- conflicted
+++ resolved
@@ -234,14 +234,8 @@
 
 
 def select_upgrade_ids(releases: BuildstockReleases, inputs: InputsMaybe) -> set[UpgradeID]:
-<<<<<<< HEAD
-    release = releases.filter_one(inputs)
-    # Add additional upgrades for SwitchBox Analysis
-    upgrades_sorted = sorted(release.upgrades, key=lambda _: int(_.id))
-=======
     release = releases.filter_one(**inputs.as_filter())
     upgrades_sorted = sorted(release.upgrades_with_descriptions, key=lambda _: int(_.id))
->>>>>>> 2cd1c378
     choices = [
         questionary.Choice(
             title=f"{upgrade.id}: {upgrade.description}" if upgrade.description else str(upgrade.id), value=upgrade.id

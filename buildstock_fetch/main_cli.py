import json
import pprint
from collections.abc import Mapping
from importlib.resources import files
from pathlib import Path
from typing import Union, cast

import questionary
import typer
from rich.console import Console
from rich.panel import Panel
from rich.table import Table

from buildstock_fetch.main import fetch_bldg_data, fetch_bldg_ids

# Initialize Rich console
console = Console()

# Create Typer app
app = typer.Typer(
    name="buildstock-fetch",
    help="A CLI tool to fetch data from the BuildStock API",
    rich_markup_mode="rich",
    no_args_is_help=False,
)


# File configuration
BUILDSTOCK_RELEASES_FILE = str(files("buildstock_fetch").joinpath("data").joinpath("buildstock_releases.json"))

# File types that haven't been implemented yet
UNAVAILABLE_FILE_TYPES = ["load_curve_hourly", "load_curve_daily", "load_curve_monthly"]


class InvalidProductError(Exception):
    """Exception raised when an invalid product is provided."""

    pass


def _filter_available_releases(
    available_releases: list[str],
    product_type: Union[str, None] = None,
    release_year: Union[str, None] = None,
    weather_file: Union[str, None] = None,
    release_version: Union[str, None] = None,
) -> list[str]:
    parsed_releases = _parse_buildstock_releases(available_releases)
    filtered_releases = []
    if product_type is not None:
        filtered_releases = [
            release for release in parsed_releases if parsed_releases[release]["product"] == product_type
        ]
    if release_year is not None:
        filtered_releases = [
            release for release in filtered_releases if parsed_releases[release]["release_year"] == release_year
        ]
    if weather_file is not None:
        filtered_releases = [
            release for release in filtered_releases if parsed_releases[release]["weather_file"] == weather_file
        ]
    if release_version is not None:
        filtered_releases = [
            release for release in filtered_releases if parsed_releases[release]["release_version"] == release_version
        ]
    return filtered_releases


def _get_product_type_options() -> list[str]:
    return ["resstock", "comstock"]


def _get_release_years_options(available_releases: list[str], product_type: str) -> tuple[list[str], list[str]]:
    # Find available release years
    parsed_releases = _parse_buildstock_releases(available_releases)
    available_releases = _filter_available_releases(list(parsed_releases.keys()), product_type=product_type)
    available_release_years = list({parsed_releases[release]["release_year"] for release in available_releases})
    available_release_years.sort()

    return available_releases, available_release_years


def _get_weather_options(
    available_releases: list[str], product_type: str, release_year: str
) -> tuple[list[str], list[str]]:
    parsed_releases = _parse_buildstock_releases(available_releases)
    available_releases = _filter_available_releases(
        list(parsed_releases.keys()), product_type=product_type, release_year=release_year
    )
    available_weather_files = list({parsed_releases[release]["weather_file"] for release in available_releases})

    # Sort weather files in specific order: tmy3, amy2018, amy2012
    weather_order = ["tmy3", "amy2018", "amy2012"]
    available_weather_files.sort(key=lambda x: weather_order.index(x) if x in weather_order else len(weather_order))

    return available_releases, available_weather_files


def _normalize_release_version(release_version: Union[str, float, int]) -> str:
    """
    Convert release_version to integer if it's a whole number, then to string.

    Args:
        release_version: The release version to normalize

    Returns:
        str: Normalized release version string
    """
    try:
        release_version_float = float(release_version)
        if release_version_float.is_integer():
            return str(int(release_version_float))
        else:
            return str(release_version)
    except (ValueError, TypeError):
        return str(release_version)


def _get_release_versions_options(
    available_releases: list[str], product_type: str, release_year: str, weather_file: str
) -> tuple[list[str], list[str]]:
    parsed_releases = _parse_buildstock_releases(available_releases)
    available_releases = _filter_available_releases(
        list(parsed_releases.keys()), product_type=product_type, release_year=release_year, weather_file=weather_file
    )
    available_release_versions = list({parsed_releases[release]["release_version"] for release in available_releases})

    # Define the desired order: "2", "1.1", "1"
    display_order = ["2", "1.1", "1"]

    # Filter available release versions to only include those in the desired order
    ordered_release_versions = []
    for version in display_order:
        if version in available_release_versions:
            ordered_release_versions.append(version)

    return available_releases, ordered_release_versions


def _get_upgrade_ids_options(release_name: str) -> list[str]:
    available_releases = _get_all_available_releases()
    available_upgrade_ids = available_releases[release_name]["upgrade_ids"]
    available_upgrade_ids = [int(upgrade_id) for upgrade_id in available_upgrade_ids]
    available_upgrade_ids.sort()
    available_upgrade_ids = [str(upgrade_id) for upgrade_id in available_upgrade_ids]

    return cast(list[str], available_upgrade_ids)


def _get_state_options() -> list[str]:
    return [
        "AL",
        "AZ",
        "AR",
        "CA",
        "CO",
        "CT",
        "DE",
        "FL",
        "GA",
        "HI",
        "ID",
        "IL",
        "IN",
        "IA",
        "KS",
        "KY",
        "LA",
        "ME",
        "MD",
        "MA",
        "MI",
        "MN",
        "MS",
        "MO",
        "MT",
        "NE",
        "NV",
        "NH",
        "NJ",
        "NM",
        "NY",
        "NC",
        "ND",
        "OH",
        "OK",
        "OR",
        "PA",
        "RI",
        "SC",
        "SD",
        "TN",
        "TX",
        "UT",
        "VT",
        "VA",
        "WA",
        "WV",
        "WI",
        "WY",
    ]


def _get_file_type_options(release_name: str) -> list[str]:
    """Get the file type options for a given release name."""

    # Each release has a different set of available data. For example, some releases don't have building data,
    # some don't have 15 min end use load profiles, etc. This function returns the available data for a given release.
    available_releases = _get_all_available_releases()
    return cast(list[str], available_releases[release_name]["available_data"])


def _get_file_type_options_grouped(release_name: str) -> list[dict]:
    """Get file type options grouped by category for questionary checkbox."""
    file_types = _get_file_type_options(release_name)

    # Define categories
    categories = {
        "Simulation Files": ["hpxml", "schedule"],
        "End Use Load Curves": [
            "load_curve_15min",
            "load_curve_hourly",
            "load_curve_daily",
            "load_curve_monthly",
            "load_curve_annual",
        ],
        "Metadata": ["metadata"],
        "Weather": ["weather"],
    }

    choices = []
    for category, types in categories.items():
        # Filter available types but maintain the defined order
        available_in_category = [ft for ft in types if ft in file_types]
        if available_in_category:
            choices.append({"name": f"--- {category} ---", "value": None, "disabled": True})
            for file_type in available_in_category:
                choices.append({"name": f"  {file_type}", "value": file_type, "style": "bold"})

    return choices


def _get_available_releases_names() -> list[str]:
    # Read the buildstock releases JSON file
    buildstock_releases = json.loads(Path(BUILDSTOCK_RELEASES_FILE).read_text(encoding="utf-8"))

    # Return the top-level keys as release options
    return list(buildstock_releases.keys())


def _get_all_available_releases() -> dict[str, dict]:
    buildstock_releases = json.loads(Path(BUILDSTOCK_RELEASES_FILE).read_text(encoding="utf-8"))
    return cast(dict[str, dict], buildstock_releases)


def _parse_buildstock_releases(buildstock_releases: list[str]) -> dict[str, dict]:
    """Parse buildstock releases and extract components from keys in format: {product}_{release_year}_{weather_file}_{release_version}"""
    parsed_releases = {}

    for release_name in buildstock_releases:
        # Split the release name by underscore
        parts = release_name.split("_")

        product = parts[0]  # e.g., "res" or "com"
        if product == "res":
            product = "resstock"
        elif product == "com":
            product = "comstock"
        else:
            message = f"Invalid product type: {product}"
            console.print(Panel(message, title="Error", border_style="red"))
            raise ValueError(message)

        release_year = parts[1]  # e.g., "2021"
        weather_file = parts[2]  # e.g., "tmy3" or "amy2018"
        release_version = parts[3]  # e.g., "1" or "1.1"

        parsed_releases[release_name] = {
            "product": product,
            "release_year": release_year,
            "weather_file": weather_file,
            "release_version": release_version,
        }
    return parsed_releases


def _validate_output_directory(output_directory: str) -> Union[bool, str]:
    """Validate that the path format is correct for a directory"""
    try:
        path = Path(output_directory)
        # Check if it's a valid path format
        path.resolve()
    except (OSError, ValueError):
        return "Please enter a valid directory path"
    else:
        return True


def _handle_cancellation(result: Union[str, None], message: str = "Operation cancelled by user.") -> str:
    """Handle user cancellation and exit cleanly"""
    if result is None:
        console.print(f"\n[red]{message}[/red]")
        raise typer.Exit(0) from None
    return result


def _run_interactive_mode() -> dict[str, Union[str, list[str]]]:
    """Run the interactive CLI mode"""
    console.print(Panel("BuildStock Fetch Interactive CLI", title="BuildStock Fetch CLI", border_style="blue"))
    console.print("Welcome to the BuildStock Fetch CLI!")
    console.print("This tool allows you to fetch data from the NREL BuildStock API.")
    console.print("Please select the release information and file type you would like to fetch:")

    # Retrieve available releases
    available_releases = _get_available_releases_names()

    # Retrieve product type and filter available release years by product type
    product_type = _handle_cancellation(
        questionary.select("Select product type:", choices=_get_product_type_options()).ask()
    )
    available_releases, release_years = _get_release_years_options(available_releases, product_type)

    # Retrieve release year and filter available weather files by release year
    selected_release_year = _handle_cancellation(
        questionary.select("Select release year:", choices=release_years).ask()
    )
    available_releases, weather_files = _get_weather_options(available_releases, product_type, selected_release_year)

    # Retrieve weather file and filter available release versions by weather file
    selected_weather_file = _handle_cancellation(
        questionary.select("Select weather file:", choices=weather_files).ask()
    )
    available_releases, release_versions = _get_release_versions_options(
        available_releases, product_type, selected_release_year, selected_weather_file
    )

    # Retrieve release version
    selected_release_version = _handle_cancellation(
        questionary.select("Select release version:", choices=release_versions).ask()
    )

    product_short_name = "res" if product_type == "resstock" else "com"
    selected_release_name = (
        f"{product_short_name}_{selected_release_year}_{selected_weather_file}_{selected_release_version}"
    )

    # Retrieve upgrade ids
    selected_upgrade_ids = _handle_cancellation(
        questionary.checkbox(
            "Select upgrade ids:",
            choices=_get_upgrade_ids_options(selected_release_name),
            instruction="Use spacebar to select/deselect options, enter to confirm",
            validate=lambda answer: "You must select at least one upgrade id" if len(answer) == 0 else True,
        ).ask()
    )

    # Retrieve state
    selected_states = _handle_cancellation(
        questionary.checkbox(
            "Select states:",
            choices=_get_state_options(),
            instruction="Use spacebar to select/deselect options, enter to confirm",
            validate=lambda answer: "You must select at least one state" if len(answer) == 0 else True,
        ).ask()
    )

    # Retrieve requested file type
    requested_file_types = _handle_cancellation(
        questionary.checkbox(
            "Select file type:",
            choices=_get_file_type_options_grouped(selected_release_name),
            instruction="Use spacebar to select/deselect options, enter to confirm",
            validate=lambda answer: "You must select at least one file type" if len(answer) == 0 else True,
        ).ask()
    )

    # Retrieve output directory
    output_directory_str = _handle_cancellation(
        questionary.path(
            "Select output directory:",
            default=str(Path.cwd() / "data"),
            only_directories=True,
            validate=_validate_output_directory,
        ).ask()
    )

    output_directory_path = Path(output_directory_str)
    output_directory_path.mkdir(parents=True, exist_ok=True)
    return {
        "product": product_type,
        "release_year": selected_release_year,
        "weather_file": selected_weather_file,
        "release_version": selected_release_version,
        "upgrade_ids": selected_upgrade_ids,
        "states": selected_states,
        "file_type": requested_file_types,
        "output_directory": str(output_directory_path),
    }


def _verify_interactive_inputs(inputs: dict) -> bool:
    """Display the inputs and ask the user to verify them."""
    console = Console()

    table = Table(title="Please verify your selections:")
    table.add_column("Field", style="cyan", no_wrap=True)
    table.add_column("Value", style="magenta")
    for k, v in inputs.items():
        table.add_row(str(k), pprint.pformat(v))
    console.print(Panel(table, border_style="green"))

    try:
        result = questionary.confirm("Are these selections correct?", default=True).ask()
    except KeyboardInterrupt:
        console.print("\n[red]Operation cancelled by user.[/red]")
        raise typer.Exit(0) from None

    if result is None:
        console.print("\n[red]Operation cancelled by user.[/red]")
        raise typer.Exit(0) from None

    return bool(result)


def _print_data_processing_info(inputs: Mapping[str, Union[str, list[str]]]) -> None:
    """Print the data processing information."""
    print("Downloading data for:")
    print(f"Product: {inputs['product']}")
    print(f"Release year: {inputs['release_year']}")
    print(f"Weather file: {inputs['weather_file']}")
    print(f"Release version: {inputs['release_version']}")
    print(f"States: {inputs['states']}")
    print(f"File type: {inputs['file_type']}")
    print(f"Upgrade ids: {inputs['upgrade_ids']}")
    print(f"Output directory: {inputs['output_directory']}")


def _check_weather_map_available_states(inputs: Mapping[str, Union[str, list[str]]]) -> tuple[list[str], list[str]]:
    """Check if the weather map is available for the given release and state."""
    available_states: list[str] = []
    unavailable_states: list[str] = []
    product_short_name = "res" if inputs["product"] == "resstock" else "com"
    release_name = f"{product_short_name}_{inputs['release_year']}_{inputs['weather_file']}_{inputs['release_version']}"
    selected_release = _get_all_available_releases()[release_name]
    if "weather_map_available_states" not in selected_release:
        unavailable_states = inputs["states"] if isinstance(inputs["states"], list) else [inputs["states"]]
    else:
        unavailable_states = [
            state for state in inputs["states"] if state not in selected_release["weather_map_available_states"]
        ]
        available_states = [
            state for state in inputs["states"] if state in selected_release["weather_map_available_states"]
        ]
    return available_states, unavailable_states


def _check_unavailable_file_types(inputs: Mapping[str, Union[str, list[str]]]) -> tuple[list[str], list[str]]:
    """Check and print warning for unavailable file types."""
<<<<<<< HEAD

=======
    unavailable_file_types = ["load_curve_hourly", "load_curve_daily"]
>>>>>>> 1cb01457
    selected_file_types = inputs["file_type"].split() if isinstance(inputs["file_type"], str) else inputs["file_type"]
    # Create a copy to avoid modifying the original list
    available_file_types = selected_file_types.copy()
    unavailable_file_types = []

    for ft in selected_file_types:
        if ft in UNAVAILABLE_FILE_TYPES:
            unavailable_file_types.append(ft)
            # Only remove if it exists in available_file_types
            if ft in available_file_types:
                available_file_types.remove(ft)

    selected_unavailable = [ft for ft in selected_file_types if ft in UNAVAILABLE_FILE_TYPES]

    # Check weather weather file mapping is available for given release and state
    available_states, unavailable_states = _check_weather_map_available_states(inputs)
    if len(unavailable_states) == len(inputs["states"]):
        unavailable_file_types.append("weather")
        # Only remove "weather" if it exists in available_file_types
        if "weather" in available_file_types:
            available_file_types.remove("weather")

    if len(unavailable_states) > 0:
        console.print(
            f"\n[yellow]The weather map is not available for the following state: {unavailable_states}[/yellow]"
        )
        console.print(
            "\n[yellow]Please first build the weather station mapping for this state using the weather station mapping CLI tool (just build-weather-station-map)[/yellow]"
        )
    for state in unavailable_states:
        selected_unavailable.append(f"weather: {state}")

    if selected_unavailable:
        console.print("\n[yellow]The following file types are not available yet:[/yellow]")
        for file_type in selected_unavailable:
            console.print(f"  • {file_type}")
        console.print("")

    return available_file_types, unavailable_file_types


def _fetch_all_building_ids(inputs: Mapping[str, Union[str, list[str]]]) -> list:
    """Fetch building IDs for all states and upgrade IDs."""
    bldg_ids = []
    for state in inputs["states"]:
        state = state.strip()
        if state == "":
            continue
        for upgrade_id in inputs["upgrade_ids"]:
            bldg_id = fetch_bldg_ids(
                str(inputs["product"]),
                str(inputs["release_year"]),
                str(inputs["weather_file"]),
                str(inputs["release_version"]),
                str(state),
                str(upgrade_id),
            )
            bldg_ids.extend(bldg_id)
    return bldg_ids


def _get_user_download_choice(bldg_ids: list) -> list:
    """Ask user whether to download all files or a sample."""
    if not bldg_ids:
        return []

    # Group building IDs by state-upgrade_id pairs
    state_upgrade_groups: dict[tuple[str, str], list] = {}
    for bldg_id in bldg_ids:
        state_upgrade_key = (bldg_id.state, bldg_id.upgrade_id)
        if state_upgrade_key not in state_upgrade_groups:
            state_upgrade_groups[state_upgrade_key] = []
        state_upgrade_groups[state_upgrade_key].append(bldg_id)

    # Print summary for each state-upgrade_id pair
    console.print(f"\nThere are {len(bldg_ids)} files for this release:")
    for (state, upgrade_id), bldg_list in state_upgrade_groups.items():
        console.print(f"  • State {state}, Upgrade {upgrade_id}: {len(bldg_list)} buildings")

    choice = _handle_cancellation(
        questionary.select(
            "Would you like to download all files or a sample of them?",
            choices=["Download all files", "Download a sample"],
        ).ask()
    )

    if choice == "Download all files":
        return bldg_ids
    else:
        selected_bldg_ids = []

        # For each state-upgrade_id pair, ask user for sample size
        for (state, upgrade_id), bldg_list in state_upgrade_groups.items():
            total_for_state_upgrade = len(bldg_list)

            sample_size_str = _handle_cancellation(
                questionary.text(
                    f"Enter the number of files to download for State {state}, Upgrade {upgrade_id} (0-{total_for_state_upgrade}):",
                    validate=lambda text, max_val=total_for_state_upgrade: (
                        text.isdigit() and 0 <= int(text) <= max_val
                    )
                    or f"Please enter a number between 0 and {max_val}",
                ).ask()
            )

            sample_size = int(sample_size_str)
            if sample_size == 0:
                console.print(f"[yellow]No files will be downloaded for State {state}, Upgrade {upgrade_id}.[/yellow]")
                continue

            # Select the first N building IDs for this state-upgrade_id pair
            selected_for_state_upgrade = bldg_list[:sample_size]
            selected_bldg_ids.extend(selected_for_state_upgrade)
            console.print(f"[green]Selected {sample_size} buildings for State {state}, Upgrade {upgrade_id}.[/green]")

        if not selected_bldg_ids:
            console.print("[yellow]No files selected for download.[/yellow]")

        return selected_bldg_ids


def _validate_required_inputs(inputs: dict[str, Union[str, list[str]]]) -> Union[str, bool]:
    """Validate that all required inputs are provided."""
    if not all([
        inputs["product"],
        inputs["release_year"],
        inputs["weather_file"],
        inputs["release_version"],
        inputs["states"],
        inputs["file_type"],
        inputs["upgrade_ids"],
        inputs["output_directory"],
    ]):
        return "Please provide all required inputs"
    return True


def _validate_release_name(inputs: dict[str, Union[str, list[str]]]) -> Union[str, bool]:
    """Validate the release name."""
    available_releases = _get_all_available_releases()

    if inputs["product"] == "resstock":
        product_short_name = "res"
    elif inputs["product"] == "comstock":
        product_short_name = "com"
    else:
        raise InvalidProductError

    release_name = f"{product_short_name}_{inputs['release_year']}_{inputs['weather_file']}_{inputs['release_version']}"
    if release_name not in available_releases:
        return f"Invalid release name: {release_name}"
    return True


def _validate_upgrade_ids(inputs: dict[str, Union[str, list[str]]], release_name: str) -> Union[str, bool]:
    """Validate upgrade IDs."""
    available_releases = _get_all_available_releases()
    for upgrade_id in inputs["upgrade_ids"]:
        if int(upgrade_id) not in [
            int(upgrade_id_val) for upgrade_id_val in available_releases[release_name]["upgrade_ids"]
        ]:
            return f"Invalid upgrade id: {upgrade_id}"
    return True


def _validate_file_types(inputs: dict[str, Union[str, list[str]]], release_name: str) -> Union[str, bool]:
    """Validate file types."""
    available_releases = _get_all_available_releases()
    for file_type in inputs["file_type"]:
        if file_type not in available_releases[release_name]["available_data"]:
            return f"Invalid file type: {file_type}"
    return True


def _validate_states(inputs: dict[str, Union[str, list[str]]]) -> Union[str, bool]:
    """Validate states."""
    for state in inputs["states"]:
        if state not in _get_state_options():
            return f"Invalid state: {state}"
    return True


def _validate_direct_inputs(inputs: dict[str, Union[str, list[str]]]) -> Union[str, bool]:
    """Validate the direct inputs"""
    # Check required inputs
    required_check = _validate_required_inputs(inputs)
    if required_check is not True:
        return required_check

    # Check release name
    release_check = _validate_release_name(inputs)
    if release_check is not True:
        return release_check

    # Get release name for further validation
    product_short_name = "res" if inputs["product"] == "resstock" else "com"
    release_name = f"{product_short_name}_{inputs['release_year']}_{inputs['weather_file']}_{inputs['release_version']}"

    # Check upgrade IDs
    upgrade_check = _validate_upgrade_ids(inputs, release_name)
    if upgrade_check is not True:
        return upgrade_check

    # Check file types
    file_type_check = _validate_file_types(inputs, release_name)
    if file_type_check is not True:
        return file_type_check

    # Check states
    state_check = _validate_states(inputs)
    if state_check is not True:
        return state_check

    # Check output directory
    output_directory_validation = _validate_output_directory(str(inputs["output_directory"]))
    if output_directory_validation is not True:
        return f"Invalid output directory: {inputs['output_directory']}"

    return True


# Module-level option definitions
PRODUCT_OPTION = typer.Option(None, "--product", "-p", help='"resstock" or "comstock"')
RELEASE_YEAR_OPTION = typer.Option(None, "--release_year", "-y", help="Release year (typically 2021 or later)")
WEATHER_FILE_OPTION = typer.Option(None, "--weather_file", "-w", help='"tmy3", "amy2012", "amy2018"')
RELEASE_VERSION_OPTION = typer.Option(None, "--release_version", "-r", help="1, 1.1, or 2")
STATES_OPTION = typer.Option(
    None, "--states", "-s", help="List of states (multiple can be provided, inside quotes and separated by spaces)"
)
FILE_TYPE_OPTION = typer.Option(
    None,
    "--file_type",
    "-f",
    help="List of file types (multiple can be provided, inside quotes and separated by spaces)",
)
UPGRADE_ID_OPTION = typer.Option(
    None, "--upgrade_id", "-u", help="Upgrade IDs (multiple can be provided, inside quotes and separated by spaces)"
)
OUTPUT_DIRECTORY_OPTION = typer.Option(None, "--output_directory", "-o", help='e.g., "data" or "../output"')


def main_callback(
    product: str = PRODUCT_OPTION,
    release_year: str = RELEASE_YEAR_OPTION,
    weather_file: str = WEATHER_FILE_OPTION,
    release_version: float = RELEASE_VERSION_OPTION,
    states: str = STATES_OPTION,
    file_type: str = FILE_TYPE_OPTION,
    upgrade_id: str = UPGRADE_ID_OPTION,
    output_directory: str = OUTPUT_DIRECTORY_OPTION,
) -> None:
    """
    Buildstock Fetch CLI tool. Run without arguments for interactive mode.
    """

    # If no arguments provided, run interactive mode
    if not any([product, release_year, weather_file, release_version, states, file_type]):
        try:
            while True:
                inputs = _run_interactive_mode()
                if _verify_interactive_inputs(inputs):
                    break
                console.print("[yellow]Let's try again...[/yellow]")
        except KeyboardInterrupt:
            console.print("\n[red]Operation cancelled by user.[/red]")
            raise typer.Exit(0) from None
    else:
        states_list = states.split() if states else []
        upgrade_ids_list = upgrade_id.split() if upgrade_id else ["0"]
        file_type_list = file_type.split() if file_type else []

        direct_inputs: dict[str, Union[str, list[str]]] = {
            "product": product,
            "release_year": release_year,
            "weather_file": weather_file,
            "release_version": _normalize_release_version(release_version),
            "states": states_list,
            "file_type": file_type_list,
            "upgrade_ids": upgrade_ids_list,
            "output_directory": output_directory,
        }
        try:
            validation_result = _validate_direct_inputs(direct_inputs)
            if validation_result is not True:
                console.print(f"\n[red]{validation_result}[/red]")
                raise typer.Exit(1) from None
        except InvalidProductError:
            console.print(f"\n[red]Invalid product: {direct_inputs['product']}[/red]")
            raise typer.Exit(1) from None

        inputs = direct_inputs

    # Process the data
    _print_data_processing_info(inputs)
    available_file_types, unavailable_file_types = _check_unavailable_file_types(inputs)
    available_states, unavailable_states = _check_weather_map_available_states(inputs)

    if len(available_file_types) > 0:
        # Fetch the building ids and download data
        bldg_ids = _fetch_all_building_ids(inputs)

        # Ask user about download choice
        selected_bldg_ids = _get_user_download_choice(bldg_ids)

        if selected_bldg_ids:
            file_type_tuple = (
                tuple(inputs["file_type"].split())
                if isinstance(inputs["file_type"], str)
                else tuple(inputs["file_type"])
            )
            output_dir = inputs["output_directory"]
            if isinstance(output_dir, list):
                output_dir = output_dir[0] if output_dir else "."
            fetch_bldg_data(selected_bldg_ids, file_type_tuple, Path(output_dir), weather_states=available_states)
        else:
            console.print("[yellow]No files selected for download.[/yellow]")
    else:
        console.print("[yellow]None of the selected file types are available for download.[/yellow]")


app.command()(main_callback)


if __name__ == "__main__":
    # Print the available release options
    print(_get_available_releases_names())

    # Print the parsed release options
    print(_parse_buildstock_releases(_get_available_releases_names()))

    # Print the release years
    available_releases, available_release_years = _get_release_years_options(
        _get_available_releases_names(), "resstock"
    )
    print(available_releases)
    print(available_release_years)
    available_releases, available_release_years = _get_release_years_options(
        _get_available_releases_names(), "comstock"
    )
    print(available_releases)
    print(available_release_years)

    app()<|MERGE_RESOLUTION|>--- conflicted
+++ resolved
@@ -456,11 +456,7 @@
 
 def _check_unavailable_file_types(inputs: Mapping[str, Union[str, list[str]]]) -> tuple[list[str], list[str]]:
     """Check and print warning for unavailable file types."""
-<<<<<<< HEAD
-
-=======
     unavailable_file_types = ["load_curve_hourly", "load_curve_daily"]
->>>>>>> 1cb01457
     selected_file_types = inputs["file_type"].split() if isinstance(inputs["file_type"], str) else inputs["file_type"]
     # Create a copy to avoid modifying the original list
     available_file_types = selected_file_types.copy()

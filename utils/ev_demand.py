--- conflicted
+++ resolved
@@ -859,11 +859,6 @@
             # Keep batch for local saving
             all_trip_schedules.append(batch_trip_schedules)
 
-<<<<<<< HEAD
-    # TODO: Add a step to update the buildstock_releases.json file. There will be a function in resolve_bldgid_sets.py that will do this.
-
-    trip_schedules = calculator.generate_trip_schedules()
-=======
     if args.upload_s3:
         print(f"All batches uploaded to S3 with partitioning: {file_name}/")
         logging.info(f"Uploaded all batches to S3 with partitioning: {file_name}/")
@@ -896,5 +891,4 @@
 # # Example usage
 # Example usage
 if __name__ == "__main__":
-    exit(main())
->>>>>>> 0cf6e959
+    exit(main())
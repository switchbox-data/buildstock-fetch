import shutil
import sys
from pathlib import Path

import pytest

sys.path.append(str(Path(__file__).parent.parent))

from buildstock_fetch.main import (
    BuildingID,
    No15minLoadCurveError,
    NoAnnualLoadCurveError,
    NoBuildingDataError,
    NoMetadataError,
    NoWeatherFileError,
    RequestedFileTypes,
    _parse_requested_file_type,
    download_bldg_data,
    fetch_bldg_data,
    fetch_bldg_ids,
)


@pytest.fixture(scope="function")
def cleanup_downloads():
    # Setup - clean up any existing files before test
    data_dir = Path("data")
    if data_dir.exists():
        shutil.rmtree(data_dir)

    yield

    # Teardown - clean up downloaded files after test
    if data_dir.exists():
        shutil.rmtree(data_dir)


def test_fetch_bldg_ids():
    # 2021 resstock release
    assert fetch_bldg_ids("resstock", "2021", "tmy3", "1", "MA", "0")[0].bldg_id == 355537
    assert fetch_bldg_ids("resstock", "2021", "tmy3", "1", "MA", "0")[0].res_com == "resstock"
    assert fetch_bldg_ids("resstock", "2021", "tmy3", "1", "MA", "0")[0].release_year == "2021"
    assert fetch_bldg_ids("resstock", "2021", "tmy3", "1", "MA", "0")[0].weather == "tmy3"
    assert fetch_bldg_ids("resstock", "2021", "tmy3", "1", "MA", "0")[0].release_number == "1"
    assert fetch_bldg_ids("resstock", "2021", "tmy3", "1", "MA", "0")[0].upgrade_id == "0"

    assert fetch_bldg_ids("resstock", "2021", "tmy3", "1", "MA", "0")[1].bldg_id == 24415
    assert fetch_bldg_ids("resstock", "2021", "tmy3", "1", "MA", "0")[2].bldg_id == 487404
    assert fetch_bldg_ids("resstock", "2021", "tmy3", "1", "MA", "0")[3].bldg_id == 355634

    # 2021 comstock tmy3 release
    assert fetch_bldg_ids("comstock", "2021", "tmy3", "1", "MA", "0")[0].bldg_id == 271060
    assert fetch_bldg_ids("comstock", "2021", "tmy3", "1", "MA", "0")[0].res_com == "comstock"
    assert fetch_bldg_ids("comstock", "2021", "tmy3", "1", "MA", "0")[0].release_year == "2021"
    assert fetch_bldg_ids("comstock", "2021", "tmy3", "1", "MA", "0")[0].weather == "tmy3"
    assert fetch_bldg_ids("comstock", "2021", "tmy3", "1", "MA", "0")[0].release_number == "1"
    assert fetch_bldg_ids("comstock", "2021", "tmy3", "1", "MA", "0")[0].upgrade_id == "0"

    assert fetch_bldg_ids("comstock", "2021", "tmy3", "1", "MA", "0")[1].bldg_id == 9944
    assert fetch_bldg_ids("comstock", "2021", "tmy3", "1", "MA", "0")[2].bldg_id == 245624
    assert fetch_bldg_ids("comstock", "2021", "tmy3", "1", "MA", "0")[3].bldg_id == 155275

    # 2021 comstock tmy3 release
    assert fetch_bldg_ids("comstock", "2021", "amy2018", "1", "AL", "0")[0].bldg_id == 297733
    assert fetch_bldg_ids("comstock", "2021", "amy2018", "1", "AL", "0")[0].res_com == "comstock"
    assert fetch_bldg_ids("comstock", "2021", "amy2018", "1", "AL", "0")[0].release_year == "2021"
    assert fetch_bldg_ids("comstock", "2021", "amy2018", "1", "AL", "0")[0].weather == "amy2018"
    assert fetch_bldg_ids("comstock", "2021", "amy2018", "1", "AL", "0")[0].release_number == "1"
    assert fetch_bldg_ids("comstock", "2021", "amy2018", "1", "AL", "0")[0].upgrade_id == "0"

    assert fetch_bldg_ids("comstock", "2021", "amy2018", "1", "AL", "0")[1].bldg_id == 190793
    assert fetch_bldg_ids("comstock", "2021", "amy2018", "1", "AL", "0")[2].bldg_id == 288229
    assert fetch_bldg_ids("comstock", "2021", "amy2018", "1", "AL", "0")[3].bldg_id == 290474

    # 2022 resstock releases
    assert fetch_bldg_ids("resstock", "2022", "amy2012", "1", "MI", "0")[1].bldg_id == 460128
    assert fetch_bldg_ids("resstock", "2022", "amy2018", "1.1", "CO", "0")[2].bldg_id == 242983
    assert fetch_bldg_ids("resstock", "2022", "tmy3", "1", "IN", "0")[3].bldg_id == 307400

    # 2023 comstock releases
    assert fetch_bldg_ids("comstock", "2023", "amy2018", "1", "AZ", "0")[1].bldg_id == 8597
    assert fetch_bldg_ids("comstock", "2023", "amy2018", "1", "AZ", "0")[2].bldg_id == 9161
    assert fetch_bldg_ids("comstock", "2023", "amy2018", "2", "MI", "0")[3].bldg_id == 163941

    # 2024 resstock releases
    assert fetch_bldg_ids("resstock", "2024", "amy2018", "2", "IL", "0")[1].bldg_id == 233842
    assert fetch_bldg_ids("resstock", "2024", "amy2018", "2", "IL", "0")[2].bldg_id == 245818
    assert fetch_bldg_ids("resstock", "2024", "tmy3", "2", "ID", "0")[3].bldg_id == 18149

    # 2024 comstock releases
    assert fetch_bldg_ids("comstock", "2024", "amy2018", "1", "GA", "0")[1].bldg_id == 104039
    assert fetch_bldg_ids("comstock", "2024", "amy2018", "1", "GA", "0")[2].bldg_id == 97452
    assert fetch_bldg_ids("comstock", "2024", "amy2018", "2", "DC", "0")[3].bldg_id == 117988


def test_building_id_config():
    res_2022_tmy3_1 = {"release_number": "1", "release_year": "2022", "res_com": "resstock", "weather": "tmy3"}

    bldg = BuildingID(bldg_id=7, **res_2022_tmy3_1)
    assert bldg.bldg_id == 7
    assert bldg.upgrade_id == "0"
    assert bldg.release_number == "1"
    assert bldg.release_year == "2022"
    assert bldg.weather == "tmy3"
    assert bldg.res_com == "resstock"


def test_parse_requested_file_type():
    assert _parse_requested_file_type(("hpxml", "schedule")) == RequestedFileTypes(hpxml=True, schedule=True)
    assert _parse_requested_file_type(("hpxml", "schedule", "metadata")) == RequestedFileTypes(
        hpxml=True, schedule=True, metadata=True
    )
    assert _parse_requested_file_type(("hpxml", "schedule", "metadata", "load_curve_15min")) == RequestedFileTypes(
        hpxml=True, schedule=True, metadata=True, load_curve_15min=True
    )
    assert _parse_requested_file_type((
        "hpxml",
        "schedule",
        "metadata",
        "load_curve_15min",
        "load_curve_hourly",
    )) == RequestedFileTypes(hpxml=True, schedule=True, metadata=True, load_curve_15min=True, load_curve_hourly=True)
    assert _parse_requested_file_type((
        "hpxml",
        "schedule",
        "metadata",
        "load_curve_15min",
        "load_curve_hourly",
        "load_curve_daily",
    )) == RequestedFileTypes(
        hpxml=True,
        schedule=True,
        metadata=True,
        load_curve_15min=True,
        load_curve_hourly=True,
        load_curve_daily=True,
    )
    assert _parse_requested_file_type((
        "hpxml",
        "schedule",
        "metadata",
        "load_curve_15min",
        "load_curve_hourly",
        "load_curve_daily",
    )) == RequestedFileTypes(
        hpxml=True,
        schedule=True,
        metadata=True,
        load_curve_15min=True,
        load_curve_hourly=True,
        load_curve_daily=True,
    )


def test_download_bldg_data(cleanup_downloads):
    # Test fetching HPXML files
    bldg_id = BuildingID(bldg_id=7)
    download_bldg_data(
        bldg_id=bldg_id,
        file_type=RequestedFileTypes(hpxml=True),
        output_dir=Path("data"),
    )
    assert Path(
        f"data/{bldg_id.get_release_name()}/hpxml/{bldg_id.state}/upgrade={str(int(bldg_id.upgrade_id)).zfill(2)}/bldg0000007-up00.xml"
    ).exists()

    # Test fetching schedule files
    bldg_id = BuildingID(bldg_id=7)
    download_bldg_data(
        bldg_id=bldg_id,
        file_type=RequestedFileTypes(schedule=True),
        output_dir=Path("data"),
    )
    assert Path(
        f"data/{bldg_id.get_release_name()}/schedule/{bldg_id.state}/upgrade={str(int(bldg_id.upgrade_id)).zfill(2)}/bldg0000007-up00_schedule.csv"
    ).exists()

    # Test fetching both HPXML and schedule files
    bldg_id = BuildingID(bldg_id=7)
    download_bldg_data(
        bldg_id=bldg_id,
        file_type=RequestedFileTypes(hpxml=True, schedule=True),
        output_dir=Path("data"),
    )
    assert Path(
        f"data/{bldg_id.get_release_name()}/hpxml/{bldg_id.state}/upgrade={str(int(bldg_id.upgrade_id)).zfill(2)}/bldg0000007-up00.xml"
    ).exists()
    assert Path(
        f"data/{bldg_id.get_release_name()}/schedule/{bldg_id.state}/upgrade={str(int(bldg_id.upgrade_id)).zfill(2)}/bldg0000007-up00_schedule.csv"
    ).exists()


def test_fetch_bldg_data(cleanup_downloads):
    bldg_ids = [BuildingID(bldg_id=7), BuildingID(bldg_id=8), BuildingID(bldg_id=11)]
    file_type = ("hpxml", "schedule", "metadata")
    output_dir = Path("data")
    downloaded_paths, failed_downloads = fetch_bldg_data(bldg_ids, file_type, output_dir)
    print(downloaded_paths)
    print(failed_downloads)
    assert len(downloaded_paths) == 7
    assert Path(
        f"data/{bldg_ids[0].get_release_name()}/hpxml/{bldg_ids[0].state}/upgrade={str(int(bldg_ids[0].upgrade_id)).zfill(2)}/bldg0000007-up00.xml"
    ).exists()
    assert Path(
        f"data/{bldg_ids[0].get_release_name()}/schedule/{bldg_ids[0].state}/upgrade={str(int(bldg_ids[0].upgrade_id)).zfill(2)}/bldg0000007-up00_schedule.csv"
    ).exists()
    assert Path(
        f"data/{bldg_ids[1].get_release_name()}/hpxml/{bldg_ids[1].state}/upgrade={str(int(bldg_ids[1].upgrade_id)).zfill(2)}/bldg0000008-up00.xml"
    ).exists()
    assert Path(
        f"data/{bldg_ids[1].get_release_name()}/schedule/{bldg_ids[1].state}/upgrade={str(int(bldg_ids[1].upgrade_id)).zfill(2)}/bldg0000008-up00_schedule.csv"
    ).exists()
    assert Path(
        f"data/{bldg_ids[2].get_release_name()}/hpxml/{bldg_ids[2].state}/upgrade={str(int(bldg_ids[2].upgrade_id)).zfill(2)}/bldg0000011-up00.xml"
    ).exists()
    assert Path(
        f"data/{bldg_ids[2].get_release_name()}/schedule/{bldg_ids[2].state}/upgrade={str(int(bldg_ids[2].upgrade_id)).zfill(2)}/bldg0000011-up00_schedule.csv"
    ).exists()
    assert Path(
        f"data/{bldg_ids[0].get_release_name()}/metadata/state={bldg_ids[0].state}/upgrade={str(int(bldg_ids[0].upgrade_id)).zfill(2)}/metadata.parquet"
    ).exists()

    # Test 2021 release - should raise NoBuildingDataError
    bldg_ids = [BuildingID(bldg_id=7, release_year="2021", res_com="resstock", weather="tmy3", upgrade_id="1")]
    file_type = ("hpxml", "schedule")
    output_dir = Path("data")

    with pytest.raises(
        NoBuildingDataError, match=f"Building data is not available for {bldg_ids[0].get_release_name()}"
    ):
        fetch_bldg_data(bldg_ids, file_type, output_dir)

    # Test 2023 release - should raise NoBuildingDataError
    bldg_ids = [BuildingID(bldg_id=7, release_year="2023", res_com="comstock", weather="amy2018", upgrade_id="1")]
    file_type = ("hpxml", "schedule")
    output_dir = Path("data")

    with pytest.raises(
        NoBuildingDataError, match=f"Building data is not available for {bldg_ids[0].get_release_name()}"
    ):
        fetch_bldg_data(bldg_ids, file_type, output_dir)

    # Test 2024 comstock release - should raise NoBuildingDataError
    bldg_ids = [BuildingID(bldg_id=7, release_year="2024", res_com="comstock", weather="amy2018", upgrade_id="1")]
    file_type = ("hpxml", "schedule")
    output_dir = Path("data")

    with pytest.raises(
        NoBuildingDataError, match=f"Building data is not available for {bldg_ids[0].get_release_name()}"
    ):
        fetch_bldg_data(bldg_ids, file_type, output_dir)

    # Test 2024 resstock release - should work fine
    bldg_ids = [
        BuildingID(
            bldg_id=7, release_year="2024", res_com="resstock", weather="tmy3", upgrade_id="1", release_number="2"
        )
    ]
    file_type = ("hpxml", "schedule")
    output_dir = Path("data")
    downloaded_paths, failed_downloads = fetch_bldg_data(bldg_ids, file_type, output_dir)
    print(downloaded_paths)
    print(failed_downloads)
    assert len(downloaded_paths) == 2
    assert len(failed_downloads) == 0
    assert Path(
        f"data/{bldg_ids[0].get_release_name()}/hpxml/{bldg_ids[0].state}/upgrade={str(int(bldg_ids[0].upgrade_id)).zfill(2)}/bldg0000007-up01.xml"
    ).exists()
    assert Path(
        f"data/{bldg_ids[0].get_release_name()}/schedule/{bldg_ids[0].state}/upgrade={str(int(bldg_ids[0].upgrade_id)).zfill(2)}/bldg0000007-up01_schedule.csv"
    ).exists()


def test_fetch_metadata(cleanup_downloads):
    bldg_ids = [
        BuildingID(
            bldg_id=7, release_year="2024", res_com="resstock", weather="tmy3", upgrade_id="1", release_number="2"
        )
    ]
    file_type = ("metadata",)
    output_dir = Path("data")
    downloaded_paths, failed_downloads = fetch_bldg_data(bldg_ids, file_type, output_dir)
    print(downloaded_paths)
    print(failed_downloads)
    assert len(downloaded_paths) == 1
    assert len(failed_downloads) == 0
    assert Path(
        f"data/{bldg_ids[0].get_release_name()}/metadata/state={bldg_ids[0].state}/upgrade={str(int(bldg_ids[0].upgrade_id)).zfill(2)}/metadata.parquet"
    ).exists()

    # Test 2024 comstock release - should raise NoMetadataError
    bldg_ids = [
        BuildingID(
            bldg_id=7, release_year="2024", res_com="comstock", weather="amy2018", upgrade_id="0", release_number="2"
        )
    ]
    file_type = ("metadata",)
    output_dir = Path("data")

    with pytest.raises(NoMetadataError, match=f"Metadata is not available for {bldg_ids[0].get_release_name()}"):
        fetch_bldg_data(bldg_ids, file_type, output_dir)

    # Test 2025 comstock release - should raise NoMetadataError
    bldg_ids = [
        BuildingID(
            bldg_id=7, release_year="2025", res_com="comstock", weather="amy2018", upgrade_id="0", release_number="1"
        )
    ]
    file_type = ("metadata",)
    output_dir = Path("data")

    with pytest.raises(NoMetadataError, match=f"Metadata is not available for {bldg_ids[0].get_release_name()}"):
        fetch_bldg_data(bldg_ids, file_type, output_dir)


def test_fetch_15min_load_curve(cleanup_downloads):
    bldg_ids = [
        BuildingID(
            bldg_id=100041,
            release_year="2021",
            res_com="comstock",
            weather="tmy3",
            release_number="1",
            upgrade_id="0",
            state="AZ",
        )
    ]
    file_type = ("load_curve_15min",)
    output_dir = Path("data")
    downloaded_paths, failed_downloads = fetch_bldg_data(bldg_ids, file_type, output_dir)
    assert len(downloaded_paths) == 1
    assert len(failed_downloads) == 0
    bldg_id = bldg_ids[0]
    assert Path(
        f"data/{bldg_id.get_release_name()}/load_curve_15min/state={bldg_id.state}/upgrade={str(int(bldg_id.upgrade_id)).zfill(2)}/bldg{str(bldg_id.bldg_id).zfill(7)}_load_curve_15min.parquet"
    ).exists()

    bldg_ids = [
        BuildingID(
            bldg_id=10, release_year="2022", res_com="resstock", weather="amy2018", release_number="1", upgrade_id="1"
        )
    ]
    file_type = ("load_curve_15min",)
    output_dir = Path("data")
    downloaded_paths, failed_downloads = fetch_bldg_data(bldg_ids, file_type, output_dir)
    assert len(downloaded_paths) == 1
    assert len(failed_downloads) == 0
    bldg_id = bldg_ids[0]
    assert Path(
        f"data/{bldg_ids[0].get_release_name()}/load_curve_15min/state={bldg_ids[0].state}/upgrade={str(int(bldg_ids[0].upgrade_id)).zfill(2)}/bldg{str(bldg_id.bldg_id).zfill(7)}_load_curve_15min.parquet"
    ).exists()

    bldg_ids = [
        BuildingID(
            bldg_id=237237,
            release_year="2023",
            res_com="comstock",
            weather="amy2018",
            release_number="1",
            upgrade_id="1",
            state="OH",
        )
    ]
    file_type = ("load_curve_15min",)
    output_dir = Path("data")
    downloaded_paths, failed_downloads = fetch_bldg_data(bldg_ids, file_type, output_dir)
    assert len(downloaded_paths) == 1
    assert len(failed_downloads) == 0
    bldg_id = bldg_ids[0]
    assert Path(
        f"data/{bldg_id.get_release_name()}/load_curve_15min/state={bldg_id.state}/upgrade={str(int(bldg_id.upgrade_id)).zfill(2)}/bldg{str(bldg_id.bldg_id).zfill(7)}_load_curve_15min.parquet"
    ).exists()

    bldg_ids = [
        BuildingID(
            bldg_id=100041,
            release_year="2024",
            res_com="resstock",
            weather="tmy3",
            release_number="1",
            upgrade_id="0",
            state="NY",
        )
    ]
    with pytest.raises(
        No15minLoadCurveError,
        match=f"15 min load profile timeseries is not available for {bldg_ids[0].get_release_name()}",
    ):
        fetch_bldg_data(bldg_ids, file_type, output_dir)

    bldg_ids = [
        BuildingID(
            bldg_id=100000,
            release_year="2024",
            res_com="resstock",
            weather="tmy3",
            release_number="2",
            upgrade_id="0",
            state="OH",
        ),
        BuildingID(
            bldg_id=100058,
            release_year="2024",
            res_com="resstock",
            weather="tmy3",
            release_number="2",
            upgrade_id="2",
            state="NY",
        ),
    ]
    file_type = ("load_curve_15min",)
    output_dir = Path("data")
    downloaded_paths, failed_downloads = fetch_bldg_data(bldg_ids, file_type, output_dir)
    assert len(downloaded_paths) == 2
    assert len(failed_downloads) == 0
    bldg_id = bldg_ids[0]
    assert Path(
        f"data/{bldg_id.get_release_name()}/load_curve_15min/state={bldg_id.state}/upgrade={str(int(bldg_id.upgrade_id)).zfill(2)}/bldg{str(bldg_id.bldg_id).zfill(7)}_load_curve_15min.parquet"
    ).exists()
    bldg_id = bldg_ids[1]
    assert Path(
        f"data/{bldg_id.get_release_name()}/load_curve_15min/state={bldg_id.state}/upgrade={str(int(bldg_id.upgrade_id)).zfill(2)}/bldg{str(bldg_id.bldg_id).zfill(7)}_load_curve_15min.parquet"
    ).exists()

    bldg_ids = [
        BuildingID(
            bldg_id=4849,
            release_year="2025",
            res_com="comstock",
            weather="amy2018",
            release_number="1",
            upgrade_id="0",
            state="AK",
        ),
        BuildingID(
            bldg_id=4850,
            release_year="2025",
            res_com="comstock",
            weather="amy2018",
            release_number="1",
            upgrade_id="0",
            state="AK",
        ),
    ]
    file_type = ("load_curve_15min",)
    output_dir = Path("data")
    downloaded_paths, failed_downloads = fetch_bldg_data(bldg_ids, file_type, output_dir)
    assert len(downloaded_paths) == 2
    assert len(failed_downloads) == 0
    bldg_id = bldg_ids[0]
    assert Path(
        f"data/{bldg_id.get_release_name()}/load_curve_15min/state={bldg_id.state}/upgrade={str(int(bldg_id.upgrade_id)).zfill(2)}/bldg{str(bldg_id.bldg_id).zfill(7)}_load_curve_15min.parquet"
    ).exists()
    bldg_id = bldg_ids[1]
    assert Path(
        f"data/{bldg_id.get_release_name()}/load_curve_15min/state={bldg_id.state}/upgrade={str(int(bldg_id.upgrade_id)).zfill(2)}/bldg{str(bldg_id.bldg_id).zfill(7)}_load_curve_15min.parquet"
    ).exists()


def test_fetch_annual_load_curve(cleanup_downloads):
    # 2021 release - should raise NoAnnualLoadCurveError
    bldg_ids = [BuildingID(bldg_id=7, release_year="2021", res_com="resstock", weather="tmy3", upgrade_id="1")]
    file_type = ("load_curve_annual",)
    output_dir = Path("data")

    with pytest.raises(
        NoAnnualLoadCurveError, match=f"Annual load curve is not available for {bldg_ids[0].get_release_name()}"
    ):
        fetch_bldg_data(bldg_ids, file_type, output_dir)

    bldg_ids = [BuildingID(bldg_id=8, release_year="2021", res_com="comstock", weather="amy2018", upgrade_id="1")]
    file_type = ("load_curve_annual",)
    output_dir = Path("data")

    with pytest.raises(
        NoAnnualLoadCurveError, match=f"Annual load curve is not available for {bldg_ids[0].get_release_name()}"
    ):
        fetch_bldg_data(bldg_ids, file_type, output_dir)

    # 2022 release - should work fine
    bldg_ids = [
        BuildingID(
            bldg_id=9,
            release_year="2022",
            res_com="resstock",
            weather="tmy3",
            upgrade_id="1",
            release_number="1",
            state="AL",
        ),
        BuildingID(
            bldg_id=10, release_year="2022", res_com="resstock", weather="amy2018", upgrade_id="0", release_number="1.1"
        ),
    ]
    file_type = ("load_curve_annual",)
    output_dir = Path("data")
    downloaded_paths, failed_downloads = fetch_bldg_data(bldg_ids, file_type, output_dir)
    assert len(downloaded_paths) == 2
    assert len(failed_downloads) == 0
    bldg_id = bldg_ids[0]
    assert Path(
        f"data/{bldg_id.get_release_name()}/load_curve_annual/state={bldg_id.state}/upgrade={str(int(bldg_id.upgrade_id)).zfill(2)}/{bldg_id.get_annual_load_curve_filename()}"
    ).exists()
    bldg_id = bldg_ids[1]
    assert Path(
        f"data/{bldg_id.get_release_name()}/load_curve_annual/state={bldg_id.state}/upgrade={str(int(bldg_id.upgrade_id)).zfill(2)}/{bldg_id.get_annual_load_curve_filename()}"
    ).exists()

    # 2023 release - should work fine
    bldg_ids = [
        BuildingID(
            bldg_id=9, release_year="2023", res_com="comstock", weather="amy2018", upgrade_id="1", release_number="1"
        ),
        BuildingID(
            bldg_id=10, release_year="2023", res_com="comstock", weather="amy2018", upgrade_id="0", release_number="2"
        ),
    ]
    file_type = ("load_curve_annual",)
    output_dir = Path("data")
    downloaded_paths, failed_downloads = fetch_bldg_data(bldg_ids, file_type, output_dir)
    assert len(downloaded_paths) == 2
    assert len(failed_downloads) == 0
    bldg_id = bldg_ids[0]
    assert Path(
        f"data/{bldg_id.get_release_name()}/load_curve_annual/state={bldg_id.state}/upgrade={str(int(bldg_id.upgrade_id)).zfill(2)}/{bldg_id.get_annual_load_curve_filename()}"
    ).exists()
    bldg_id = bldg_ids[1]
    assert Path(
        f"data/{bldg_id.get_release_name()}/load_curve_annual/state={bldg_id.state}/upgrade={str(int(bldg_id.upgrade_id)).zfill(2)}/{bldg_id.get_annual_load_curve_filename()}"
    ).exists()

    # 2024 comstock amy2018 v2 release - should work fine
    bldg_ids = [
        BuildingID(
            bldg_id=5634,
            release_year="2024",
            res_com="comstock",
            weather="amy2018",
            upgrade_id="1",
            release_number="2",
            state="AL",
        ),
        BuildingID(
            bldg_id=78270,
            release_year="2024",
            res_com="comstock",
            weather="amy2018",
            upgrade_id="1",
            release_number="2",
            state="DE",
        ),
    ]
    file_type = ("load_curve_annual",)
    output_dir = Path("data")
    downloaded_paths, failed_downloads = fetch_bldg_data(bldg_ids, file_type, output_dir)
    assert len(downloaded_paths) == 2
    assert len(failed_downloads) == 0
    bldg_id = bldg_ids[0]
    assert Path(
        f"data/{bldg_id.get_release_name()}/load_curve_annual/state={bldg_id.state}/upgrade={str(int(bldg_id.upgrade_id)).zfill(2)}/{bldg_id.get_annual_load_curve_filename()}"
    ).exists()
    bldg_id = bldg_ids[1]
    assert Path(
        f"data/{bldg_id.get_release_name()}/load_curve_annual/state={bldg_id.state}/upgrade={str(int(bldg_id.upgrade_id)).zfill(2)}/{bldg_id.get_annual_load_curve_filename()}"
    ).exists()

    # 2024 resstock tmy3 v1 release - should crash
    bldg_ids = [
        BuildingID(
            bldg_id=100000,
            release_year="2024",
            res_com="resstock",
            weather="tmy3",
            upgrade_id="0",
            release_number="1",
            state="NY",
        ),
        BuildingID(
            bldg_id=100058,
            release_year="2024",
            res_com="resstock",
            weather="tmy3",
            upgrade_id="2",
            release_number="1",
            state="NY",
        ),
    ]
    file_type = ("load_curve_annual",)
    output_dir = Path("data")

    with pytest.raises(
        NoAnnualLoadCurveError, match=f"Annual load curve is not available for {bldg_ids[0].get_release_name()}"
    ):
        fetch_bldg_data(bldg_ids, file_type, output_dir)

    # 2025 comstock amy2018 v1 release - should work fine
    bldg_ids = [
        BuildingID(
            bldg_id=61336,
            release_year="2025",
            res_com="comstock",
            weather="amy2018",
            upgrade_id="0",
            release_number="1",
            state="FL",
        ),
        BuildingID(
            bldg_id=52360,
            release_year="2025",
            res_com="comstock",
            weather="amy2018",
            upgrade_id="0",
            release_number="1",
            state="CT",
        ),
    ]
    file_type = ("load_curve_annual",)
    output_dir = Path("data")

    downloaded_paths, failed_downloads = fetch_bldg_data(bldg_ids, file_type, output_dir)
    assert len(downloaded_paths) == 2
    assert len(failed_downloads) == 0
    bldg_id = bldg_ids[0]
    assert Path(
        f"data/{bldg_id.get_release_name()}/load_curve_annual/state={bldg_id.state}/upgrade={str(int(bldg_id.upgrade_id)).zfill(2)}/{bldg_id.get_annual_load_curve_filename()}"
    ).exists()
    bldg_id = bldg_ids[1]
    assert Path(
<<<<<<< HEAD
        f"data/{bldg_id.get_release_name()}/load_curve_annual/{bldg_id.state}/up{str(int(bldg_id.upgrade_id)).zfill(2)}/{bldg_id.get_annual_load_curve_filename()}"
    ).exists()


def test_fetch_weather_station_name(cleanup_downloads):
    bldg_ids = [
        BuildingID(
            bldg_id=67, release_year="2022", res_com="resstock", weather="amy2012", upgrade_id="0", release_number="1"
        ),
        BuildingID(
            bldg_id=69, release_year="2022", res_com="resstock", weather="amy2012", upgrade_id="0", release_number="1"
        ),
        BuildingID(
            bldg_id=132, release_year="2022", res_com="resstock", weather="amy2012", upgrade_id="0", release_number="1"
        ),
        BuildingID(
            bldg_id=161, release_year="2022", res_com="resstock", weather="amy2012", upgrade_id="0", release_number="1"
        ),
    ]

    expected_weather_station_names = [
        "G3600130",
        "G3600810",
        "G3600810",
        "G3600710",
    ]

    for i, bldg_id in enumerate(bldg_ids):
        weather_station_name = bldg_id.get_weather_station_name()
        assert weather_station_name == expected_weather_station_names[i]


def test_fetch_weather_file(cleanup_downloads):
    bldg_ids = [
        BuildingID(
            bldg_id=67, release_year="2022", res_com="resstock", weather="amy2012", upgrade_id="0", release_number="1"
        ),
        BuildingID(
            bldg_id=69, release_year="2022", res_com="resstock", weather="amy2012", upgrade_id="0", release_number="1"
        ),
        BuildingID(
            bldg_id=132, release_year="2022", res_com="resstock", weather="amy2012", upgrade_id="0", release_number="1"
        ),
        BuildingID(
            bldg_id=161, release_year="2022", res_com="resstock", weather="amy2012", upgrade_id="0", release_number="1"
        ),
    ]

    file_type = ("weather",)
    output_dir = Path("data")

    downloaded_paths, failed_downloads = fetch_bldg_data(bldg_ids, file_type, output_dir)
    assert len(downloaded_paths) == len(bldg_ids)
    assert len(failed_downloads) == 0
    for bldg_id in bldg_ids:
        assert Path(
            f"data/{bldg_id.get_release_name()}/weather/state={bldg_id.state}/upgrade={str(int(bldg_id.upgrade_id)).zfill(2)}/{bldg_id.get_weather_station_name()}.csv"
        ).exists()

    # Invalid weather file test
    bldg_ids = [
        BuildingID(
            bldg_id=67, release_year="2024", res_com="comstock", weather="tmy3", upgrade_id="0", release_number="2"
        ),
    ]
    file_type = ("weather",)
    output_dir = Path("data")
    with pytest.raises(NoWeatherFileError):
        fetch_bldg_data(bldg_ids, file_type, output_dir)
=======
        f"data/{bldg_id.get_release_name()}/load_curve_annual/state={bldg_id.state}/upgrade={str(int(bldg_id.upgrade_id)).zfill(2)}/{bldg_id.get_annual_load_curve_filename()}"
    ).exists()


def test_fetch_monthly_load_curve(cleanup_downloads):
    # 2024 release - should work fine
    bldg_ids = [
        BuildingID(
            bldg_id=173038,
            release_year="2024",
            res_com="resstock",
            weather="amy2018",
            upgrade_id="0",
            release_number="2",
            state="RI",
        ),
        BuildingID(
            bldg_id=119411,
            release_year="2024",
            res_com="resstock",
            weather="amy2018",
            upgrade_id="0",
            release_number="2",
            state="RI",
        ),
    ]
    file_type = ("load_curve_monthly",)
    output_dir = Path("data")

    downloaded_paths, failed_downloads = fetch_bldg_data(bldg_ids, file_type, output_dir)
    assert len(downloaded_paths) == 2
    assert len(failed_downloads) == 0
    bldg_id = bldg_ids[0]
    assert Path(
        f"data/{bldg_id.get_release_name()}/load_curve_monthly/state={bldg_id.state}/upgrade={str(int(bldg_id.upgrade_id)).zfill(2)}/bldg{bldg_id.bldg_id:07d}_load_curve_monthly.parquet"
    ).exists()
    bldg_id = bldg_ids[1]
    assert Path(
        f"data/{bldg_id.get_release_name()}/load_curve_monthly/state={bldg_id.state}/upgrade={str(int(bldg_id.upgrade_id)).zfill(2)}/bldg{bldg_id.bldg_id:07d}_load_curve_monthly.parquet"
    ).exists()
>>>>>>> 1cb01457
<|MERGE_RESOLUTION|>--- conflicted
+++ resolved
@@ -626,8 +626,45 @@
     ).exists()
     bldg_id = bldg_ids[1]
     assert Path(
-<<<<<<< HEAD
-        f"data/{bldg_id.get_release_name()}/load_curve_annual/{bldg_id.state}/up{str(int(bldg_id.upgrade_id)).zfill(2)}/{bldg_id.get_annual_load_curve_filename()}"
+        f"data/{bldg_id.get_release_name()}/load_curve_annual/state={bldg_id.state}/upgrade={str(int(bldg_id.upgrade_id)).zfill(2)}/{bldg_id.get_annual_load_curve_filename()}"
+    ).exists()
+
+
+def test_fetch_monthly_load_curve(cleanup_downloads):
+    # 2024 release - should work fine
+    bldg_ids = [
+        BuildingID(
+            bldg_id=173038,
+            release_year="2024",
+            res_com="resstock",
+            weather="amy2018",
+            upgrade_id="0",
+            release_number="2",
+            state="RI",
+        ),
+        BuildingID(
+            bldg_id=119411,
+            release_year="2024",
+            res_com="resstock",
+            weather="amy2018",
+            upgrade_id="0",
+            release_number="2",
+            state="RI",
+        ),
+    ]
+    file_type = ("load_curve_monthly",)
+    output_dir = Path("data")
+
+    downloaded_paths, failed_downloads = fetch_bldg_data(bldg_ids, file_type, output_dir)
+    assert len(downloaded_paths) == 2
+    assert len(failed_downloads) == 0
+    bldg_id = bldg_ids[0]
+    assert Path(
+        f"data/{bldg_id.get_release_name()}/load_curve_monthly/state={bldg_id.state}/upgrade={str(int(bldg_id.upgrade_id)).zfill(2)}/bldg{bldg_id.bldg_id:07d}_load_curve_monthly.parquet"
+    ).exists()
+    bldg_id = bldg_ids[1]
+    assert Path(
+        f"data/{bldg_id.get_release_name()}/load_curve_monthly/state={bldg_id.state}/upgrade={str(int(bldg_id.upgrade_id)).zfill(2)}/bldg{bldg_id.bldg_id:07d}_load_curve_monthly.parquet"
     ).exists()
 
 
@@ -695,46 +732,4 @@
     file_type = ("weather",)
     output_dir = Path("data")
     with pytest.raises(NoWeatherFileError):
-        fetch_bldg_data(bldg_ids, file_type, output_dir)
-=======
-        f"data/{bldg_id.get_release_name()}/load_curve_annual/state={bldg_id.state}/upgrade={str(int(bldg_id.upgrade_id)).zfill(2)}/{bldg_id.get_annual_load_curve_filename()}"
-    ).exists()
-
-
-def test_fetch_monthly_load_curve(cleanup_downloads):
-    # 2024 release - should work fine
-    bldg_ids = [
-        BuildingID(
-            bldg_id=173038,
-            release_year="2024",
-            res_com="resstock",
-            weather="amy2018",
-            upgrade_id="0",
-            release_number="2",
-            state="RI",
-        ),
-        BuildingID(
-            bldg_id=119411,
-            release_year="2024",
-            res_com="resstock",
-            weather="amy2018",
-            upgrade_id="0",
-            release_number="2",
-            state="RI",
-        ),
-    ]
-    file_type = ("load_curve_monthly",)
-    output_dir = Path("data")
-
-    downloaded_paths, failed_downloads = fetch_bldg_data(bldg_ids, file_type, output_dir)
-    assert len(downloaded_paths) == 2
-    assert len(failed_downloads) == 0
-    bldg_id = bldg_ids[0]
-    assert Path(
-        f"data/{bldg_id.get_release_name()}/load_curve_monthly/state={bldg_id.state}/upgrade={str(int(bldg_id.upgrade_id)).zfill(2)}/bldg{bldg_id.bldg_id:07d}_load_curve_monthly.parquet"
-    ).exists()
-    bldg_id = bldg_ids[1]
-    assert Path(
-        f"data/{bldg_id.get_release_name()}/load_curve_monthly/state={bldg_id.state}/upgrade={str(int(bldg_id.upgrade_id)).zfill(2)}/bldg{bldg_id.bldg_id:07d}_load_curve_monthly.parquet"
-    ).exists()
->>>>>>> 1cb01457
+        fetch_bldg_data(bldg_ids, file_type, output_dir)